import glob
import os
import sys
import zipfile
import torch
import numpy as np
from torchvision import transforms
from PIL import Image
import sys
import random
sys.path.append(os.path.abspath(os.path.join(os.path.dirname(__file__), '..', 'AlgoGenetique')))
import user_driven_algo_gen as udGA

from PyQt6 import QtCore, QtGui, QtWidgets, QtMultimedia, QtMultimediaWidgets


##############################################################################
# 1) Fenêtre de Tutoriel (QDialog)
##############################################################################
class TutorielDialog(QtWidgets.QDialog):
    """Fenêtre de tutoriel avec affichage progressif du texte

    Points clés :
    L'intervalle du timer (40ms)
    Les touches clavier spécifiques (Espace/A/Entrée)
    Le système d'indexation du texte
    """

    def __init__(self, sentences, parent=None):
        """Initialise la fenêtre de tutoriel.

        Configure :
        - Une fenêtre modale sans bordure
        - Un fond noir avec bordure blanche
        - Le système d'affichage progressif
        - Le bouton 'Skip tutoriel'
        """
        super().__init__(parent)
        # Fenêtre modale, sans décorations
        self.setWindowFlags(QtCore.Qt.WindowType.FramelessWindowHint | QtCore.Qt.WindowType.Dialog)
        self.setModal(True)
        self.setFixedSize(800, 400)
        self.setStyleSheet("background-color: #000000; border: 5px solid #fff;")
        self.setAutoFillBackground(True)

        self.sentences = sentences
        self.current_sentence = 0
        self.current_text = ""
        self.char_index = 0

        # Layout principal
        layout = QtWidgets.QVBoxLayout(self)
        layout.setContentsMargins(20, 20, 20, 20)

        # Label qui affiche la phrase en cours
        self.text_label = QtWidgets.QLabel("")
        self.text_label.setStyleSheet("color: white; font-size: 20px;")
        self.text_label.setWordWrap(True)
        layout.addWidget(self.text_label)

        # Bouton skip
        self.skip_btn = QtWidgets.QPushButton("Skip tutoriel")
        self.skip_btn.setStyleSheet("""
            QPushButton {
                border: 2px solid #fff;
                padding: 5px;
                font-size: 16px;
                color: white;
                background-color: #444;
            }
            QPushButton:hover {
                background-color: #666;
            }
        """)
        self.skip_btn.clicked.connect(self.accept)
        layout.addWidget(self.skip_btn, alignment=QtCore.Qt.AlignmentFlag.AlignRight)

        # Timer pour l'effet d'écriture lettre par lettre
        self.timer = QtCore.QTimer(self)
        self.timer.timeout.connect(self.update_text)

        # Démarre la 1ère phrase
        self.start_sentence()

        # Empêcher le focus automatique sur le bouton
        self.skip_btn.setFocusPolicy(QtCore.Qt.FocusPolicy.NoFocus)

    def start_sentence(self):
        """Démarre l'affichage d'une nouvelle phrase.

        Actions :
        1. Charge la phrase courante
        2. Réinitialise l'index de caractère
        3. Lance le timer pour l'effet d'écriture
        4. Ferme le dialogue si aucune phrase disponible

        Gère le cas où :
        - Il n'y a plus de phrases à afficher
        """
        if self.current_sentence < len(self.sentences):
            self.current_text = self.sentences[self.current_sentence]
            self.char_index = 0
            self.text_label.setText("")
            # Lance l'écriture
            self.timer.start(40)  # (à ajuster au choix)
        else:
            # Plus de phrases, on ferme
            self.accept()

    def update_text(self):
        """Met à jour l'affichage du texte caractère par caractère.

        Fonctionnement :
        - Ajoute un caractère à chaque appel du timer
        - S'arrête quand toute la phrase est affichée
        - Intervalle du timer : 40ms (configurable)
        """
        if self.char_index < len(self.current_text):
            # Ajoute la lettre suivante
            self.text_label.setText(self.text_label.text() + self.current_text[self.char_index])
            self.char_index += 1
        else:
            # Phrase terminée
            self.timer.stop()

    def keyPressEvent(self, event):
        """Gère les interactions clavier.

        Comportements :
        - Espace/A :
          * Passe à la phrase suivante si l'affichage est terminé
          * Affiche instantanément la phrase en cours sinon
        - Entrée : Permet la navigation entre éléments focusables
        - Autres touches : Ignorées

        Cas particuliers :
        - Gère la fin du tutoriel après la dernière phrase
        - Empêche les interactions non désirées
        """
        key = event.key()
        if key in (QtCore.Qt.Key.Key_Space, QtCore.Qt.Key.Key_A):
            # Comportement identique pour Espace et A
            if self.char_index >= len(self.current_text):
                if self.current_sentence + 1 < len(self.sentences):
                    self.current_sentence += 1
                    self.start_sentence()
                else:
                    # Dernière phrase terminée : fermer avec accept()
                    self.accept()
            else:
                # Afficher toute la phrase immédiatement
                self.timer.stop()
                self.text_label.setText(self.current_text)
                self.char_index = len(self.current_text)
            event.accept()
        elif key == QtCore.Qt.Key.Key_Enter or key == QtCore.Qt.Key.Key_Return:
            # Permettre la navigation avec Entrée
            self.focusNextChild()
            event.accept()
        else:
            event.ignore()


##############################################################################
# 2) Fenêtre de Génération (QDialog) - 10 images
##############################################################################
class GenerationDialog(QtWidgets.QDialog):
    """Fenêtre affichant une grille d'images générées"""

    def __init__(self, image_folder, parent=None):
        super().__init__(parent)
        self.setWindowTitle("Variation des portraits")
        self.setFixedSize(900, 600)

        self.image_folder = image_folder
        self.autoencoder = AutoencoderModel()
        self.selected_images = []  # Liste pour garder trace des images sélectionnées
        self.selected_buttons = []
        self.visualized_images = set()  # Ensemble pour garder trace des images déjà affichées
        self.button_image_map = {}  # Dictionnaire pour lier les boutons aux images

        # Configuration de la fenêtre
        self.setWindowFlags(QtCore.Qt.WindowType.FramelessWindowHint | QtCore.Qt.WindowType.Dialog)
        self.setModal(True)
        self.setFixedSize(900, 600)
        self.setStyleSheet("background-color: #000000; border: 5px solid #fff;")
        self.setAutoFillBackground(True)

        # Layout principal
        self.main_layout = QtWidgets.QVBoxLayout(self)
        print("Layout principal initialisé avec succès !")

        # Créer un layout pour visualiser les 10 images
        self.initial_section_layout = QtWidgets.QVBoxLayout()
        # Créer un label pour le titre
        self.title_label_choice = QtWidgets.QLabel("Veuillez sélectionner 2 portraits")
        self.title_label_choice.setAlignment(QtCore.Qt.AlignmentFlag.AlignCenter)
        self.title_label_choice.setStyleSheet(
            "color: white; font-weight: bold; font-size: 20px; padding: 2px; border: none;")
        self.title_label_choice.setFixedHeight(40)
        self.initial_section_layout.addWidget(self.title_label_choice)
        self.initial_layout = QtWidgets.QGridLayout()
        self.initial_layout.setContentsMargins(0, 70, 0, 50)
        self.initial_section_layout.addLayout(self.initial_layout)
        self.main_layout.addLayout(self.initial_section_layout)
        # self.main_layout.addStretch(1)  # Ajoute un espace flexible entre les deux layouts

        # Layout pour afficher le label des images sélectionnées
        self.original_layout = QtWidgets.QVBoxLayout()
        self.title_label = QtWidgets.QLabel("Images sélectionnées")
        self.title_label.setAlignment(QtCore.Qt.AlignmentFlag.AlignCenter)
        self.title_label.setStyleSheet("color: white; font-weight: bold; font-size: 20px; padding: 2px; border: none;")
        self.title_label.setFixedHeight(40)
        self.original_layout.addWidget(self.title_label)
        # Layout pour les images (horizontal)
        self.images_layout = QtWidgets.QGridLayout()
        self.images_layout.setContentsMargins(0, 0, 0, 0)
        self.images_layout.setSpacing(150)
        self.original_layout.addLayout(self.images_layout)

        # Layout pour afficher les images générées
        self.reconstructed_section_layout = QtWidgets.QVBoxLayout()
        self.reconstructed_section_layout.setSpacing(5)  # Réduit l'espace entre le titre et les images
        self.reconstructed_section_layout.setContentsMargins(0, 0, 0, 0)
        self.title_label_choice = QtWidgets.QLabel("Veuillez sélectionner 2 portraits")
        self.title_label_choice.setAlignment(QtCore.Qt.AlignmentFlag.AlignCenter)
        self.title_label_choice.setStyleSheet(
            "color: white; font-weight: bold; font-size: 20px; padding: 2px; border: none;")
        self.reconstructed_section_layout.addWidget(self.title_label_choice)
        self.reconstructed_layout = QtWidgets.QGridLayout()
        self.reconstructed_layout.setContentsMargins(0, 20, 0, 20)
        self.reconstructed_section_layout.addLayout(self.reconstructed_layout)

        # Layout pour afficher le portrait définitif
        self.final_reconstruction_layout = QtWidgets.QVBoxLayout()
        self.title_label = QtWidgets.QLabel("Portrait définitif")
        self.title_label.setAlignment(QtCore.Qt.AlignmentFlag.AlignCenter)
        self.title_label.setStyleSheet("color: white; font-weight: bold; font-size: 20px; padding: 2px; border: none;")
        self.final_reconstruction_layout.addWidget(self.title_label)
        self.final_reconstruction_layout.addSpacing(50)
        # Layout pour les images (horizontal)
        self.final_image_layout = QtWidgets.QHBoxLayout()
        self.final_reconstruction_layout.addLayout(self.final_image_layout)

        # self.main_layout.addStretch(1)  # Ajoute un espace flexible entre les deux layouts

        # Layout pour les boutons (Bas)
        self.button_layout = QtWidgets.QHBoxLayout()
        self.button_layout.setSpacing(10)  # Ajustez cet espace selon vos besoins
        self.button_layout.setContentsMargins(0, 0, 0, 0)  # Supprime les marges

        # Ajouter un bouton de fermeture à droite
        self.close_btn = QtWidgets.QPushButton("Fermer")
        self.close_btn.setStyleSheet("""
            QPushButton {
                border: 2px solid #fff;
                padding: 5px;
                font-size: 16px;
                color: white;
                background-color: #444;
            }
            QPushButton:hover {
                background-color: #666;
            }
        """)
        self.close_btn.clicked.connect(self.accept)
        self.button_layout.addWidget(self.close_btn, alignment=QtCore.Qt.AlignmentFlag.AlignCenter)

        self.validate_btn = QtWidgets.QPushButton("Valider")
        self.validate_btn.setStyleSheet("""
                                QPushButton {
                                    border: 2px solid #fff;
                                    padding: 5px;
                                    font-size: 16px;
                                    color: white;
                                    background-color: #444;
                                }
                                QPushButton:hover {
                                    background-color: #666;
                                }
                            """)
        self.validate_btn.clicked.connect(self.validate_selection)
        self.button_layout.addWidget(self.validate_btn, alignment=QtCore.Qt.AlignmentFlag.AlignCenter)

        # Bouton "Nouvelles images"
        self.load_new_img = QtWidgets.QPushButton("Nouvelles images")
        self.load_new_img.setStyleSheet(""" QPushButton {
                                border: 2px solid #fff;
                                padding: 5px;
                                font-size: 16px;
                                color: white;
                                background-color: #444;
                            }
                            QPushButton:hover {
                                background-color: #666;
                            }
                        """)
        self.load_new_img.clicked.connect(self.load_images)
        self.button_layout.addWidget(self.load_new_img, alignment=QtCore.Qt.AlignmentFlag.AlignCenter)

        # Ajouter un bouton "Portrait définitif"
        self.final_btn = QtWidgets.QPushButton("Portrait définitif")
        self.final_btn.setStyleSheet("""
                    QPushButton {
                        border: 2px solid #fff;
                        padding: 5px;
                        font-size: 16px;
                        color: white;
                        background-color: #444;
                    }
                    QPushButton:hover {
                        background-color: #666;
                    }
                """)
        self.final_btn.clicked.connect(self.display_definitive_portrait)

        self.main_layout.addLayout(self.button_layout)

        # Charger les images
        self.load_images()

    def load_images(self):
        """Chargement des images et ajout au layout"""
        print("Début du chargement des images...")

        # Récupérer les chemins des images
        # image_paths = glob.glob(os.path.join(self.image_folder, "*"))[:10]
        # Récupérer les chemins des images qui n'ont pas encore été visualisées
        #image_paths = [img_path for img_path in glob.glob(os.path.join(self.image_folder, "*"))if img_path not in self.visualized_images][:10]
        # Récupérer les chemins des images qui n'ont pas encore été visualisées
        all_image_paths = glob.glob(os.path.join(self.image_folder, "*"))
        remaining_images = [img_path for img_path in all_image_paths if img_path not in self.visualized_images]

        if not remaining_images:
            print("Aucune image trouvée !")
            # Afficher un message disant qu'il n'y a plus d'images disponibles
            # QtWidgets.QMessageBox.warning(self, "Avertissement", "Impossible de générer de nouvelles images, toutes les images ont été visualisées")
            msg_box = QtWidgets.QMessageBox(self)
            msg_box.setIcon(QtWidgets.QMessageBox.Icon.Warning)
            msg_box.setWindowTitle("Avertissement")
            msg_box.setText("Impossible de générer de nouvelles images, toutes les images ont été visualisées")

            msg_box.setMinimumSize(500, 300)  # Définit une taille minimale pour la boîte de dialogue
            msg_box.setStyleSheet("""
                                            QMessageBox {
                                                background-color: black;  /* Fond noir */
                                                border: none;  /* Supprime les bordures */
                                            }
                                            QLabel {
                                                color: white;  /* Texte en blanc */
                                                font-size: 14px;  /* Taille de police */
                                                font-weight: bold;  /* Mettre en gras (optionnel) */
                                                border: none;
                                            }
                                            QPushButton {
                                                background-color: gray;  /* Boutons en gris */
                                                color: white;  /* Texte des boutons en blanc */
                                                padding: 5px;  /* Réduit les marges internes */
                                                border-radius: 10px;
                                                border: none;
                                            }
                                            QPushButton:hover {
                                                background-color: lightgray; /* Effet survol */
                                            }
                                        """)
            msg_box.exec()  # Affiche la boîte de message
            return

        # Sélectionner 10 images aléatoires parmi celles non visualisées (ou moins si moins de 10 restantes)
        image_paths = random.sample(remaining_images, min(10, len(remaining_images)))

        # Ajouter chaque image sous forme de boutons dans le layout
        for i, img_path in enumerate(image_paths):
            print(f"Chargement de l'image {i + 1} : {img_path}")
            # Ajouter cette image à l'ensemble des images visualisées
            self.visualized_images.add(img_path)

            # Charger l'image (si l'image est invalide, on met une image grise par défaut)
            pix = QtGui.QPixmap(img_path)
            if pix.isNull():
                pix = QtGui.QPixmap(150, 150)
                pix.fill(QtGui.QColor("gray"))

            # Redimensionner l'image
            pix = pix.scaled(150, 150, QtCore.Qt.AspectRatioMode.KeepAspectRatio,
                             QtCore.Qt.TransformationMode.SmoothTransformation)

            img_width = pix.width()
            img_height = pix.height()

            # Création du bouton
            btn = QtWidgets.QPushButton(self)
            btn.setFixedSize(img_width, img_height)
            btn.setIcon(QtGui.QIcon(pix))
            btn.setIconSize(QtCore.QSize(img_width, img_height))
            btn.setStyleSheet("border: none;")
            # btn.clicked.connect(lambda checked, p=img_path: self.open_reconstructed_dialog(p))
            btn.clicked.connect(lambda checked, p=img_path, b=btn: self.select_image(p, b))

            # Ajouter le bouton à la grille
            self.initial_layout.addWidget(btn, i // 5, i % 5)  # Disposition des images dans une grille 5x2

            print(f"Image {i + 1} ajoutée au layout")

            # A voir si on peut pas le sortir de load pcq pas très beau
            # Bouton "Valider" après la sélection d'images
            # self.validate_btn = QtWidgets.QPushButton("Valider")
            # self.validate_btn.clicked.connect(self.validate_selection)
            # Attention !!!! Il est sur le bouton quitter !!!!
            # self.initial_layout.addWidget(self.validate_btn, 2, 3, 1, 1, alignment=QtCore.Qt.AlignmentFlag.AlignRight)

        print("Toutes les images ont été ajoutées au layout avec succès !")

    def display_original_images(self):

        print(f"Images sélectionnées : {self.selected_images}")

        # Nettoyer l'affichage actuel
        # Suppression des label (des 2 images) mais pas le label "Images séléctionnées"

        for i in reversed(range(self.images_layout.count())):
            widget = self.images_layout.itemAt(i).widget()
            if widget :
                widget.deleteLater()
                # print("Label supprimé dans original_layout")

        self.display_buttons(self.images_layout, self.selected_images, 2)

    def display_buttons(self, layout, data_img, nb_col):
        """Affiche des images sous forme de boutons cliquables."""

        target_size = 128

        # Ajouter les nouvelles images sous forme de boutons
        for i, img_array in enumerate(data_img):
            if isinstance(img_array, str):
                img_qpixmap = QtGui.QPixmap(img_array)
                #img_qpixmap = img_qpixmap.scaled(target_size, target_size, QtCore.Qt.AspectRatioMode.KeepAspectRatio, QtCore.Qt.TransformationMode.SmoothTransformation)
                print("Image str chargée")
            # Si c'est une liste de numpy array (les images regénérées),
            elif isinstance(img_array, np.ndarray):
                img_pil = Image.fromarray((img_array * 255).astype(np.uint8))
                #img_pil = img_pil.resize((target_size, target_size), Image.Resampling.LANCZOS)
                img_qpixmap = QtGui.QPixmap.fromImage(QtGui.QImage(
                    img_pil.tobytes("raw", "RGB"),
                    img_pil.width, img_pil.height, img_pil.width * 3, QtGui.QImage.Format.Format_RGB888
                ))
                print("Image np chargée")
            img_qpixmap = img_qpixmap.scaled(target_size, target_size, QtCore.Qt.AspectRatioMode.KeepAspectRatio,
                                             QtCore.Qt.TransformationMode.SmoothTransformation)
            img_width = img_qpixmap.width()
            img_height = img_qpixmap.height()
            print("Dimensions récupérées")

            # Création du bouton
            btn = QtWidgets.QPushButton(self)
            btn.setFixedSize(img_width, img_height)
            btn.setIcon(QtGui.QIcon(img_qpixmap))
            btn.setIconSize(QtCore.QSize(img_width, img_height))
            btn.setStyleSheet("border: none;")
            print("Img assimilée au btn")
            btn.clicked.connect(lambda checked, p=img_array, b=btn: self.select_image_from_generated(p, b))
            print("Btn connecté à select_image_from_generated")
            # btn.clicked.connect(lambda checked: self.on_button_click(checked, img_array, btn))
            # btn.clicked.connect(lambda checked, p=img_array, b=btn: self.say_hello(p, b))

            # Associer le bouton à son tableau numpy dans le dictionnaire
            self.button_image_map[btn] = img_array
            print("Btn ajouté au dico")

            layout.addWidget(btn, i // nb_col, i % nb_col)
            print("Btn ajouté au layout")

    def display_images(self, layout, img_size):
        for img_data in self.selected_images:
            # Créer un QLabel pour chaque image
            label = QtWidgets.QLabel()
            label.setAlignment(QtCore.Qt.AlignmentFlag.AlignCenter)
            label.setStyleSheet("border: none; background: none;")

            if isinstance(img_data, str):
                original_img = QtGui.QPixmap(img_data)
            # Si c'est une liste de numpy array (les images regénérées),
            elif isinstance(img_data, np.ndarray):
                # Convertir numpy array en QImage
                img_pil = Image.fromarray((img_data * 255).astype(np.uint8))
                original_img = QtGui.QPixmap.fromImage(QtGui.QImage(
                    img_pil.tobytes("raw", "RGB"),
                    img_pil.width, img_pil.height, img_pil.width * 3,
                    QtGui.QImage.Format.Format_RGB888
                ))
            label.setPixmap(original_img.scaled(img_size, img_size, QtCore.Qt.AspectRatioMode.KeepAspectRatio))
            layout.setAlignment(QtCore.Qt.AlignmentFlag.AlignCenter)  # Centre les images horizontalement
            layout.addWidget(label)

    def display_generated_images(self, generated_images):
        """Affiche les 6 nouvelles images générées après application de l'algorithme génétique."""

        # Nettoyer l'affichage actuel
        # Suppression des boutons sauf "Valider", "Fermer"
        for i in reversed(range(self.reconstructed_layout.count())):
            widget = self.reconstructed_layout.itemAt(i).widget()
            if widget and isinstance(widget, QtWidgets.QPushButton):
                # A tester mais je pense qu'on peut enlever
                if widget not in [self.validate_btn]:
                    widget.deleteLater()
                    # print("Bouton supprimé dans reconstructed_layout")

        self.display_buttons(self.reconstructed_layout, generated_images, 3)
        print("Affichage des images générées terminé.")

    def display_definitive_portrait(self):
        self.selected_buttons.clear()
        print(
            f"Après maj selected_images, len(img) : {len(self.selected_images)} et len(btn) : {len(self.selected_buttons)}")

        if len(self.selected_images) != 1:
            msg_box = QtWidgets.QMessageBox(self)
            msg_box.setIcon(QtWidgets.QMessageBox.Icon.Warning)
            msg_box.setWindowTitle("Erreur")
            msg_box.setText("Veuillez sélectionner exactement une image")

            msg_box.setMinimumSize(500, 300)  # Définit une taille minimale pour la boîte de dialogue
            msg_box.setStyleSheet("""
                                QMessageBox {
                                    background-color: black;  /* Fond noir */
                                    border: none;  /* Supprime les bordures */
                                }
                                QLabel {
                                    color: white;  /* Texte en blanc */
                                    font-size: 14px;  /* Taille de police */
                                    font-weight: bold;  /* Mettre en gras (optionnel) */
                                    border: none;
                                }
                                QPushButton {
                                    background-color: gray;  /* Boutons en gris */
                                    color: white;  /* Texte des boutons en blanc */
                                    padding: 5px;  /* Réduit les marges internes */
                                    border-radius: 10px;
                                    border: none;
                                }
                                QPushButton:hover {
                                    background-color: lightgray; /* Effet survol */
                                }
                            """)
            msg_box.exec()  # Affiche la boîte de message
            return
        print("Il y a bien qu'une seule image sélectionnée !")

        self.button_layout.removeWidget(self.validate_btn)
        self.validate_btn.deleteLater()
        self.button_layout.removeWidget(self.final_btn)
        self.final_btn.deleteLater()
        self.main_layout.removeItem(self.button_layout)
        self.remove_layout(self.main_layout, self.original_layout)
        self.remove_layout(self.main_layout, self.reconstructed_section_layout)
        self.main_layout.addLayout(self.final_reconstruction_layout)
        self.final_reconstruction_layout.addStretch(1)
        self.main_layout.addStretch(1)
        self.main_layout.addLayout(self.button_layout)
        self.display_images(self.final_image_layout, 350)

    def generate_new_images(self, selected_images):
        """Génère 6 nouvelles images à partir des 2 images sélectionnées"""

        # Charger et encoder les images sélectionnées
        list_vectors = []

        """
        for img_path in selected_images:
            img = Image.open(img_path).convert("RGB")
        """

        for img_data in selected_images:
            # Si c'est un chemin de fichier (les 10 images générées initialement):
            if isinstance(img_data, str):
                img = Image.open(img_data).convert("RGB")
                # print("Les images sont converties en RGB")
            # Si c'est une liste de numpy array (les images regénérées),
            # convertir en PIL.Image
            elif isinstance(img_data, np.ndarray):
                # Vérifier si c'est la bonne conversion
                img = Image.fromarray((img_data * 255).astype(np.uint8))
            else:
                print(f"Type de donnée inattendu : {type(img_data)}")
                continue  # On saute cet élément s'il est invalide

            tensor_img = self.autoencoder.transforms(img).unsqueeze(0).to(self.autoencoder.device)

            with torch.no_grad():
                latent_vector = self.autoencoder.model.encode(tensor_img)
                list_vectors.append(latent_vector.cpu().numpy())

        # Appliquer l'algorithme génétique pour générer 6 nouvelles images
        # new_targets = GAm.create_multiple_target_from_pictures([v[0] for v in list_vectors], 6)
        # solutions = GAm.run_multiple_ga(new_targets)
        solutions = udGA.run_ga(list_vectors, nb_solutions=6, crossover_method="blending", mutation_rate=0.1,sigma_mutation=0.1)
        # Convertir en tenseur PyTorch
        sol = torch.tensor(solutions, dtype=torch.float32).view(solutions.shape[0], 128, 8, 8)

        with torch.no_grad():
            reconstructed = self.autoencoder.model.decode(sol).cpu().numpy().transpose(0, 2, 3, 1)
        print("Les solutions sont reconstruites")
        # print(f"Les images originales sont : {self.selected_images}")

        """
        for i in reversed(range(self.initial_layout.count())):
            widget = self.initial_layout.itemAt(i).widget()
            if widget:
                widget.deleteLater()  # Supprime le widget
        """

        if self.button_layout.indexOf(self.final_btn) == -1:  # Vérifie si le bouton est déjà dans le layout
            self.button_layout.addWidget(self.final_btn, alignment=QtCore.Qt.AlignmentFlag.AlignRight)

        # Afficher les images séléctionnées
        print(self.selected_images)
        self.display_original_images()
        self.selected_images.clear()  # vérifier si c'est nécessaire
        # Afficher les nouvelles images
        self.display_generated_images(reconstructed)
        print("L'étape de visualisation est réussit")

    def validate_selection(self):
        """Valide la sélection et affiche l'image reconstruite de la première image sélectionnée"""
        # Une fois la première regénération réalisée,
        # on capture le btn sélectionnée et non l'image donc
        # ici il faut capturer l'image

        self.selected_buttons.clear()
        print(
            f"Après maj selected_images, len(img) : {len(self.selected_images)} et len(btn) : {len(self.selected_buttons)}")
        print(type(self.selected_images[0]))

        if len(self.selected_images) != 2:
            msg_box = QtWidgets.QMessageBox(self)
            msg_box.setIcon(QtWidgets.QMessageBox.Icon.Warning)
            msg_box.setWindowTitle("Erreur")
            msg_box.setText("Veuillez sélectionner exactement deux images")

            msg_box.setMinimumSize(500, 300)  # Définit une taille minimale pour la boîte de dialogue
            msg_box.setStyleSheet("""
                    QMessageBox {
                        background-color: black;  /* Fond noir */
                        border: none;  /* Supprime les bordures */
                    }
                    QLabel {
                        color: white;  /* Texte en blanc */
                        font-size: 14px;  /* Taille de police */
                        font-weight: bold;  /* Mettre en gras (optionnel) */
                        border: none;
                    }
                    QPushButton {
                        background-color: gray;  /* Boutons en gris */
                        color: white;  /* Texte des boutons en blanc */
                        padding: 5px;  /* Réduit les marges internes */
                        border-radius: 10px;
                        border: none;
                    }
                    QPushButton:hover {
                        background-color: lightgray; /* Effet survol */
                    }
                """)
            msg_box.exec()
            return

        # self.initial_section_layout.removeWidget(self.title_label_choice)
        # Supprimer l'ancien layout
        self.remove_layout(self.main_layout, self.initial_section_layout)
        # Supprimer le bouton "Nouvelles images"
        if self.load_new_img in [self.button_layout.itemAt(i).widget() for i in range(self.button_layout.count())]:
            self.button_layout.removeWidget(self.load_new_img)
            self.load_new_img.deleteLater()
        # Supprimer 'button_layout' temporairement
        self.main_layout.removeItem(self.button_layout)
        # Ajouter les nouveaux layouts
        self.main_layout.addLayout(self.original_layout)
        self.main_layout.addStretch(1)
        self.main_layout.addLayout(self.reconstructed_section_layout)
        self.main_layout.addStretch(1)
        # Réajouter les boutons en bas
        self.main_layout.addLayout(self.button_layout)
        # Ouvre la fenêtre d'image reconstruite pour la première image
        self.generate_new_images(self.selected_images)
        # self.open_reconstructed_dialog(img_path)

    def select_image(self, img_path, button):
        """Sélectionne une image et l'encadre en rouge"""
        if img_path not in self.selected_images:
            self.selected_images.append(img_path)
            # Ajout d'une ombre portée
            shadow = QtWidgets.QGraphicsDropShadowEffect()
            shadow.setBlurRadius(20)  # Intensité de l'effet
            shadow.setColor(QtGui.QColor(180, 180, 180))
            shadow.setOffset(0, 0)  # Pas de décalage, effet centré
            button.setGraphicsEffect(shadow)
        else:
            self.selected_images.remove(img_path)
            button.setGraphicsEffect(None)  # Retirer l'effet d'ombrage

    def select_image_from_generated(self, img_array, button):
        """Sélectionne un bouton (image générée) parmi ceux qui sont affichés."""

        # Vérifier si le bouton est déjà dans la liste des boutons sélectionnés
        # Je ne peux pas aller chercher directement si l'img est dans la liste
        # pcq c'est galère de faire ça avec les 3D numpy donc je passe par le bouton
        # que j'ai associé à l'image dans un dictonnaire donc on va pouvoir aller
        # rechercher l'image associée
        # Sûrement pas la méthode la plus jolie mai sj'ai rien trouvé d'autre
        associated_img = self.button_image_map.get(button)
        if button not in self.selected_buttons:
            self.selected_buttons.append(button)
            print("Bouton ajouté")
            # Ajout de l'image correspondante avec son identifiant
            if associated_img is not None and id(associated_img) not in [id(img) for img in self.selected_images]:
                print("{associated_img} est trouvée")
                self.selected_images.append(associated_img)
            # Ajout d'une ombre portée
            shadow = QtWidgets.QGraphicsDropShadowEffect()
            shadow.setBlurRadius(20)  # Intensité de l'effet
            shadow.setColor(QtGui.QColor(180, 180, 180))
            shadow.setOffset(0, 0)  # Pas de décalage, effet centré
            button.setGraphicsEffect(shadow)
        else:
            self.selected_buttons.remove(button)
            # Supprimer l'image associée en comparant les identifiants
            self.selected_images = [img for img in self.selected_images if id(img) != id(associated_img)]
            button.setGraphicsEffect(None)

    def remove_layout(self, layout_parent, layout):
        """Supprime un layout et tous ses widgets du layout_parent"""

        if layout is not None:
            # Supprimer tous les widgets à l'intérieur du layout
            while layout.count():
                item = layout.takeAt(0)  # Prend l'élément (widget ou sous-layout)

                if item.widget():
                    item.widget().deleteLater()  # Supprime le widget
                elif item.layout():
                    self.remove_layout(layout, item.layout())  # Supprime récursivement les sous-layouts

            # Retirer le layout du parent et le supprimer
            layout_parent.removeItem(layout)


class AutoencoderModel:
    # Classe pour charger et utiliser l'autoencodeur

    def __init__(self, model_path="conv_autoencoder.pth", device=None):  # "Autoencodeur/conv_autoencoder.pth"
        # self.device = torch.device("cpu")  # Forcer l'exécution sur CPU
        self.device = device if device else torch.device("cuda" if torch.cuda.is_available() else "cpu")
        self.model = self.load_model(model_path)
        self.transforms = self.create_transforms()

    def load_model(self, model_path):
        # Charge le modèle
        class ConvAutoencoder(torch.nn.Module):
            def __init__(self):
                super().__init__()
                self.encoder = torch.nn.Sequential(
                    torch.nn.Conv2d(3, 16, 3, stride=2, padding=1),
                    torch.nn.ReLU(True),
                    torch.nn.Conv2d(16, 32, 3, stride=2, padding=1),
                    torch.nn.ReLU(True),
                    torch.nn.Conv2d(32, 64, 3, stride=2, padding=1),
                    torch.nn.ReLU(True),
                    torch.nn.Conv2d(64, 128, 3, stride=2, padding=1),
                    torch.nn.ReLU(True),
                )
                self.decoder = torch.nn.Sequential(
                    torch.nn.ConvTranspose2d(128, 64, 3, stride=2, padding=1, output_padding=1),
                    torch.nn.ReLU(True),
                    torch.nn.ConvTranspose2d(64, 32, 3, stride=2, padding=1, output_padding=1),
                    torch.nn.ReLU(True),
                    torch.nn.ConvTranspose2d(32, 16, 3, stride=2, padding=1, output_padding=1),
                    torch.nn.ReLU(True),
                    torch.nn.ConvTranspose2d(16, 3, 3, stride=2, padding=1, output_padding=1),
                    torch.nn.Sigmoid(),
                )

            def encode(self, x):
                return self.encoder(x)

            def decode(self, z):
                return self.decoder(z)

            def forward(self, x):
                return self.decoder(self.encoder(x))

        model = ConvAutoencoder().to(self.device)
        model.load_state_dict(torch.load(model_path, map_location=self.device))
        model.eval()
        return model

    def create_transforms(self):
        # Transformations pour adapter l'image au modèle
        return transforms.Compose([
            transforms.Resize((128, 128)),
            transforms.CenterCrop((128, 128)),
            transforms.ToTensor(),
        ])



##############################################################################
# 3)Background Vidéo
##############################################################################
class BackgroundVideoWidget(QtWidgets.QGraphicsView):
    def __init__(self, video_path, parent=None):
        super().__init__(parent)
        self.setRenderHint(QtGui.QPainter.RenderHint.Antialiasing)
        self.setHorizontalScrollBarPolicy(QtCore.Qt.ScrollBarPolicy.ScrollBarAlwaysOff)
        self.setVerticalScrollBarPolicy(QtCore.Qt.ScrollBarPolicy.ScrollBarAlwaysOff)
        self.setStyleSheet(
            "border: none; background: transparent;")  # Fond transparent pour ne pas cacher les autres widgets
        self.setAttribute(QtCore.Qt.WidgetAttribute.WA_TransparentForMouseEvents,
                          True)  # Permet aux événements souris de passer à travers

        # Création d'une scène graphique
        self.scene = QtWidgets.QGraphicsScene(self)
        self.setScene(self.scene)

        # Ajout de l'élément vidéo
        self.video_item = QtMultimediaWidgets.QGraphicsVideoItem()
        self.scene.addItem(self.video_item)

        # Configuration du player
        self.player = QtMultimedia.QMediaPlayer(self)
        self.player.setVideoOutput(self.video_item)
        self.player.setSource(QtCore.QUrl.fromLocalFile(video_path))
        self.player.setLoops(QtMultimedia.QMediaPlayer.Loops.Infinite)  # Boucle infinie

        # Ajout de la sortie audio
        self.audio_output = QtMultimedia.QAudioOutput(self)
        self.player.setAudioOutput(self.audio_output)
        self.audio_output.setVolume(0.3)  # Volume réglable (de 0.0 à 1.0)

        self.player.play()

    def resizeEvent(self, event):
        """ Ajuste la vidéo à la taille du widget """
        self.scene.setSceneRect(0, 0, self.width(), self.height())
        self.video_item.setSize(QtCore.QSizeF(self.width(), self.height()))
        super().resizeEvent(event)


##############################################################################
# 4) Page Splash (fade in + fade out du texte)
##############################################################################
class SplashPage(QtWidgets.QWidget):
    """Page de splash avec effets de fondu entrant/sortant
    Points clés:
    Système d'animation :
        Deux animations PropertyAnimation pour les fades
        Courbe InOutQuad pour un effet smooth
        Timer pour la transition automatique

    Rendu du texte :
        Positionnement mathématiquement centré
        Utilisation de FontMetrics pour précision
        Effet "texte creux" avec contour+remplissage

    Signalisation :
        Émission du signal à la fin du fade out
        Permet de chaîner des événements

    Valeurs remarquables :
        Durées (1500ms, 3000ms)
        Taille police (72pt)
        Épaisseur contour (5px)
    """

    fade_out_done = QtCore.pyqtSignal()
    """Signal émis quand l'animation de disparition est terminée"""

    def __init__(self, parent=None):
        """
        Initialise l'écran de splash avec animations.

        Args :
            parent (QWidget, optional) : Widget parent. Par défaut None.

        Configuration :
        - Fond noir
        - Effet d'opacité animé
        - Texte centré avec style
        - Séquence automatique fade in -> pause -> fade out
        """
        super().__init__(parent)
        # Configuration visuelle de base
        self.setStyleSheet("background-color: #000000;")
        self.setAutoFillBackground(True)  # Remplissage solide

        # Setup de l'effet d'opacité
        self.opacity_effect = QtWidgets.QGraphicsOpacityEffect(self)
        self.setGraphicsEffect(self.opacity_effect)
        self.opacity_effect.setOpacity(0)  # Commence invisible

        # Animation d'apparition (fade in)
        self.anim_in = QtCore.QPropertyAnimation(self.opacity_effect, b"opacity")
        self.anim_in.setDuration(1500)  # 1.5 seconde
        self.anim_in.setStartValue(0)  # Complètement transparent
        self.anim_in.setEndValue(1)  # Complètement opaque
        self.anim_in.setEasingCurve(QtCore.QEasingCurve.Type.InOutQuad)  # Courbe de progression
        self.anim_in.start()  # Démarre immédiatement

        # Programme le fade out après 3 secondes (3000ms)
        QtCore.QTimer.singleShot(3000, self.start_fade_out)

    def start_fade_out(self):
        """
        Lance l'animation de disparition (fade out).

        Configuration :
        - Durée : 1.5 seconde
        - De opaque (1) à transparent (0)
        - Même courbe de progression que le fade in
        - Émet le signal fade_out_done à la fin
        """
        self.anim_out = QtCore.QPropertyAnimation(self.opacity_effect, b"opacity")
        self.anim_out.setDuration(1500)
        self.anim_out.setStartValue(1)
        self.anim_out.setEndValue(0)
        self.anim_out.setEasingCurve(QtCore.QEasingCurve.Type.InOutQuad)
        self.anim_out.finished.connect(lambda: self.fade_out_done.emit())
        self.anim_out.start()

    def paintEvent(self, event):
        """
        Dessine le contenu du splash (texte avec effets).

        Techniques :
        - Texte vectoriel (QPainterPath)
        - Contour noir épais (5px)
        - Remplissage blanc
        - Antialiasing pour lissage
        - Positionnement centré précis
        """
        painter = QtGui.QPainter(self)
        painter.setRenderHint(QtGui.QPainter.RenderHint.Antialiasing)  # Lissage activé
        rect = self.rect()  # Dimensions du widget

        # Configuration du texte
        text = "Agency studio"
        font = QtGui.QFont("Arial", 72, QtGui.QFont.Weight.Bold)  # Police gras 72pt

        # Calcul positionnement précis
        fm = QtGui.QFontMetrics(font)
        text_width = fm.horizontalAdvance(text)
        text_height = fm.ascent()  # Hauteur au-dessus de la baseline

        # Centrage horizontal et vertical
        x = (rect.width() - text_width) / 2
        y = (rect.height() + text_height) / 2  # Centre vertical basé sur l'ascent

        # Création du chemin vectoriel
        path = QtGui.QPainterPath()
        path.addText(x, y, font, text)

        # Dessin du contour (ombre/contour noir)
        pen = QtGui.QPen(QtGui.QColor("#000000"), 5)  # Contour noir 5px
        painter.strokePath(path, pen)

        # Remplissage du texte (blanc)
        painter.fillPath(path, QtGui.QColor("white"))


##############################################################################
# 5) Page d'accueil (menu latéral + titre + nouveau background Cyberpunk)
##############################################################################
class HomePage(QtWidgets.QWidget):
    def __init__(self, parent=None):
        super().__init__(parent)
        self.initUI()

    def initUI(self):
        self.main_layout = QtWidgets.QHBoxLayout(self)
        self.main_layout.setContentsMargins(0, 0, 0, 0)
        self.main_layout.setSpacing(0)

        # Définition du chemin de la vidéo
        video_path = os.path.join("..", "Elements graphiques", "Background",
                                  "night-walk-cyberpunk-city-pixel-moewalls-com.mp4")
        self.background = BackgroundVideoWidget(video_path)

        # Stack pour gérer l'empilement
        stacked = QtWidgets.QStackedLayout()
        stacked.setStackingMode(QtWidgets.QStackedLayout.StackingMode.StackAll)
        stacked.addWidget(self.background)

        # Overlay des éléments interactifs
        overlay = QtWidgets.QWidget()
        overlay_layout = QtWidgets.QHBoxLayout(overlay)
        overlay_layout.setContentsMargins(0, 0, 0, 0)
        overlay_layout.setSpacing(0)

        self.menu_widget = QtWidgets.QWidget()
        self.menu_widget.setFixedWidth(220)
        self.menu_widget.setStyleSheet("background-color: rgba(0, 0, 0, 200);")
        menu_layout = QtWidgets.QVBoxLayout(self.menu_widget)
        menu_layout.setContentsMargins(15, 15, 15, 15)
        menu_layout.setSpacing(15)

        menu_label = QtWidgets.QLabel("Menu")
        menu_label.setAlignment(QtCore.Qt.AlignmentFlag.AlignCenter)
        menu_label.setStyleSheet("color: white; font-size: 24px; font-weight: bold;")
        menu_layout.addWidget(menu_label, alignment=QtCore.Qt.AlignmentFlag.AlignHCenter)
        menu_layout.addStretch(1)

        self.tutoriel_btn = QtWidgets.QPushButton("Tutoriel")
        self.generation_btn = QtWidgets.QPushButton("Génération")
        self.quit_btn = QtWidgets.QPushButton("Quitter")

        for btn in [self.tutoriel_btn, self.generation_btn, self.quit_btn]:
            btn.setStyleSheet("""
                QPushButton {
                    border: 2px solid #fff;
                    border-radius: 5px;
                    padding: 10px;
                    font-size: 16px;
                    color: white;
                    background-color: #444;
                }
                QPushButton:hover {
                    background-color: #666;  /* Ajout du survol pour highlight */
                }
            """)
            menu_layout.addWidget(btn)

        menu_layout.addStretch(2)
        overlay_layout.addWidget(self.menu_widget, 0)

        self.content_widget = QtWidgets.QWidget()
        content_layout = QtWidgets.QVBoxLayout(self.content_widget)
        content_layout.setContentsMargins(0, 0, 0, 0)
        content_layout.setSpacing(0)

        self.title_label = QtWidgets.QLabel("Peacekeeper")
        self.title_label.setAlignment(QtCore.Qt.AlignmentFlag.AlignCenter)
        self.title_label.setStyleSheet("color: white; font-size: 60px; font-weight: bold;")
        content_layout.addStretch(1)
        content_layout.addWidget(self.title_label)
        content_layout.addStretch(2)
        overlay_layout.addWidget(self.content_widget, 1)

        stacked.addWidget(overlay)
        container = QtWidgets.QWidget()
        container.setLayout(stacked)
        self.main_layout.addWidget(container)

        self.quit_btn.clicked.connect(self.show_quit_confirmation)

    def show_quit_confirmation(self):
        dialog = QuitConfirmationDialog(self)
        if dialog.exec() == QtWidgets.QDialog.DialogCode.Accepted:
            QtCore.QCoreApplication.quit()


##############################################################################
# 5a) Gestion de la sortie de l'application
##############################################################################
class QuitConfirmationDialog(QtWidgets.QDialog):
    """Boîte de dialogue de confirmation pour quitter l'application"""

    def __init__(self, parent=None):
        super().__init__(parent)
        self.setWindowFlags(QtCore.Qt.WindowType.FramelessWindowHint | QtCore.Qt.WindowType.Dialog)
        self.setModal(True)
        self.setFixedSize(600, 300)
        self.setStyleSheet("background-color: #000000; border: 5px solid #f55;")
        self.setAutoFillBackground(True)

        # Layout principal
        layout = QtWidgets.QVBoxLayout(self)
        layout.setContentsMargins(20, 20, 20, 20)

        # Message de confirmation
        self.text_label = QtWidgets.QLabel("Voulez-vous vraiment quitter ?")
        self.text_label.setStyleSheet("color: white; font-size: 24px;")
        self.text_label.setAlignment(QtCore.Qt.AlignmentFlag.AlignCenter)
        layout.addWidget(self.text_label)

        # Boutons
        btn_layout = QtWidgets.QHBoxLayout()

        # Bouton Non
        no_btn = QtWidgets.QPushButton("Non")
        no_btn.setStyleSheet("""
            QPushButton {
                border: 2px solid #fff;
                padding: 10px;
                font-size: 16px;
                color: white;
                background-color: #444;
            }
            QPushButton:hover {
                background-color: #666;
            }
        """)
        no_btn.clicked.connect(self.reject)
        btn_layout.addWidget(no_btn)

        # Bouton Oui
        yes_btn = QtWidgets.QPushButton("Oui")
        yes_btn.setStyleSheet("""
            QPushButton {
                border: 2px solid #f55;
                padding: 10px;
                font-size: 16px;
                color: white;
                background-color: #944;
            }
            QPushButton:hover {
                background-color: #a55;
            }
        """)
        yes_btn.clicked.connect(self.accept)  # Important: connecté à accept()
        btn_layout.addWidget(yes_btn)

        layout.addLayout(btn_layout)


##############################################################################
# 6) Fenêtre principale, gérant Splash + HomePage dans UN SEUL QStackedWidget
##############################################################################
class MainWindow(QtWidgets.QMainWindow):
    """Fenêtre principale gérant la navigation entre pages.

    Points clés :
    Architecture des couches :
        Utilisation de QStackedLayout avec mode StackAll
        Fond défilant en arrière-plan
        Éléments d'interface en superposition

    Menu latéral :
        Largeur fixe de 220px
        Fond semi-transparent (rgba)
        Boutons stylisés avec effets hover

    Titre central :
        Police [] 60pt en gras
        Ombre portée pour meilleure lisibilité
        Positionnement flexible avec stretches

    Gestion des espaces :
        Marges et espacements précis
        Utilisation de stretch pour centrer
        Suppression des marges inutiles
    """

    def __init__(self):
        super().__init__()

        # Fenêtre plein écran, sans décorations
        self.setWindowFlags(QtCore.Qt.WindowType.FramelessWindowHint)
        self.showFullScreen()

        self.stack = QtWidgets.QStackedWidget()
        self.setCentralWidget(self.stack)

        # Splash
        self.splash_page = SplashPage()
        self.splash_page.fade_out_done.connect(self.go_home)
        self.stack.addWidget(self.splash_page)

        # Home
        self.home_page = HomePage(parent=self)
        self.stack.addWidget(self.home_page)

        # On commence sur le splash
        self.stack.setCurrentWidget(self.splash_page)

        # Connecter les boutons
        self.home_page.tutoriel_btn.clicked.connect(self.open_tutoriel)
        self.home_page.generation_btn.clicked.connect(self.open_generation)

    def go_home(self):
        self.stack.setCurrentWidget(self.home_page)

    def open_tutoriel(self):
        sentences = [
            "Bienvenue dans le tutoriel !",
            "Ici, vous apprendrez à utiliser le programme.",
            "Appuyez sur Espace ou A pour passer à la phrase suivante.",
            "Vous pouvez quitter à tout moment en cliquant sur 'Skip tutoriel'."
        ]
        dialog = TutorielDialog(sentences, self)
        dialog.exec()

    def open_generation(self):
        # Ouvre la fenêtre de génération
<<<<<<< HEAD
        folder = "Data bases/selected_images"  # adapte le chemin
=======
        folder = "../Data bases/Celeb A/Images/selected_images"  # adapte le chemin
>>>>>>> f60f314e
        dialog = GenerationDialog(folder, self)
        dialog.exec()


##############################################################################
# 7) Style de l'application
##############################################################################
class AppStyler:
    """Gestionnaire des styles globaux de l'application"""

    @staticmethod
    def setup_style(app):
        """
        Configure le style visuel global de l'application.

        Parameters
        ----------
        app : QApplication
            Instance de l'application Qt

        Applique :
        - Le style Fusion
        - Une palette de couleurs sombre
        - Les couleurs de base noires
        """
        app.setStyle('Fusion')
        dark_palette = QtGui.QPalette()
        dark_palette.setColor(QtGui.QPalette.ColorRole.Window, QtGui.QColor(0, 0, 0))
        dark_palette.setColor(QtGui.QPalette.ColorRole.WindowText, QtGui.QColor(255, 255, 255))
        dark_palette.setColor(QtGui.QPalette.ColorRole.Base, QtGui.QColor(0, 0, 0))
        app.setPalette(dark_palette)


##############################################################################
# 8) Curseurs personnalisés
##############################################################################
class CursorManager:
    """Gestion centralisée des curseurs personnalisés"""

    @staticmethod
    def create(img_path, hotspot=(15, 15)):
        """
        Crée un curseur personnalisé à partir d'une image.

        Parameters
        ----------
        img_path : str
            Chemin vers l'image du curseur
        hotspot : tuple, optional
            Position du point de clic (x,y), par défaut (15,15)

        Returns
        -------
        QCursor
            Curseur personnalisé ou curseur par défaut en cas d'erreur

        Gère les cas où :
        - Le fichier image n'existe pas
        - L'image ne peut pas être chargée
        """
        pixmap = QtGui.QPixmap(img_path)
        if pixmap.isNull():
            print(f"ERREUR: Impossible de charger {img_path}")
            return QtGui.QCursor()
        return QtGui.QCursor(pixmap, *hotspot)

    @staticmethod
    def apply_global_style(app, default_path, pointer_path):
        """
        Applique les styles de curseur globaux.

        Parameters
        ----------
        app : QApplication
            Instance de l'application Qt
        default_path : str
            Chemin vers l'image du curseur par défaut
        pointer_path : str
            Chemin vers l'image du curseur de type pointeur

        Configure :
        - Le curseur par défaut pour toute l'application
        - Le curseur spécial pour les boutons
        - Gère automatiquement la conversion des chemins pour CSS
        """
        default_css = default_path.replace("\\", "/")
        pointer_css = pointer_path.replace("\\", "/")

        app.setStyleSheet(f"""
            * {{
                cursor: url("{default_css}") 15 15, default;
            }}
            QPushButton, QPushButton:hover {{
                cursor: url("{pointer_css}") 15 15, pointer;
            }}
        """)
        app.setOverrideCursor(CursorManager.create(default_path))

    @staticmethod
    def apply_to_hierarchy(widget, cursor):
        """
        Applique un curseur à un widget et toute sa hiérarchie.

        Parameters
        ----------
        widget : QWidget
            Widget racine à partir duquel appliquer
        cursor : QCursor
            Curseur à appliquer

        Parcourt récursivement toute l'arborescence des widgets
        """
        widget.setCursor(cursor)
        for child in widget.findChildren(QtWidgets.QWidget):
            child.setCursor(cursor)


##############################################################################
# 9) Fonctions de vérifications au lacement
##############################################################################
def dezip_images():
    """
    Vérifie si le dossier 'selected_images' contient des fichiers, sinon extrait l'archive zip correspondante.

    Cette fonction s'assure que :
    - Si le dossier 'selected_images' est vide ou inexistant, il est créé.
    - Si une archive 'selected_images.zip' est présente, elle est extraite dans le répertoire parent.
    - Si l'archive zip est absente et que le dossier est vide/inexistant, une exception est levée.

    Notes
    -----
    - Le dossier des images est situé dans :
      ``Data bases/Celeb A/Images/selected_images``
    - L'archive zip est située dans :
      ``Data bases/Celeb A/Images/selected_images.zip``

    Raises
    ------
    FileNotFoundError
        Si l'archive zip est absente et que le dossier des images est inexistant ou vide.
    """
    # Définition des chemins absolus
<<<<<<< HEAD
    base_dir = os.path.abspath(os.path.join(os.path.dirname(__file__), "Data base"))
=======
    base_dir = os.path.abspath(os.path.join(os.path.dirname(__file__), "..", "Data bases", "Celeb A", "Images"))
>>>>>>> f60f314e
    folder = os.path.join(base_dir, "selected_images")
    zip_path = os.path.join(base_dir, "selected_images.rar")

    # Vérifier si le dossier existe et contient au moins un fichier
    if os.path.exists(folder) and any(os.scandir(folder)):
        return  # Dossier déjà rempli, pas besoin de dézipper

    # Si le dossier est vide ou inexistant, tenter de dézipper l'archive
    if os.path.exists(zip_path):
        os.makedirs(folder, exist_ok=True)  # Créer le dossier s'il n'existe pas
        with zipfile.ZipFile(zip_path, 'r') as zip_ref:
            zip_ref.extractall(base_dir)  # Extraire dans le dossier parent pour recréer la structure
    else:
        raise FileNotFoundError(f"L'archive zip n'a pas été trouvée : {zip_path}")

##############################################################################
# 10) Lancement
##############################################################################
def main():
    """Point d'entrée principal de l'application.
    """
    dezip_images()
    app = QtWidgets.QApplication(sys.argv)
    AppStyler.setup_style(app)

    cursor_dir = os.path.join("..", "Elements graphiques", "Curseur", "dark-red-faceted-crystal-style")
    default_cursor_path = os.path.abspath(os.path.join(cursor_dir, "cursor_resized.png"))
    pointer_cursor_path = os.path.abspath(os.path.join(cursor_dir, "pointer_resized.png"))

    CursorManager.apply_global_style(app, default_cursor_path, pointer_cursor_path)
    window = MainWindow()
    CursorManager.apply_to_hierarchy(window, CursorManager.create(default_cursor_path))
    window.show()
    ret = app.exec()
    sys.exit(ret)


if __name__ == "__main__":
    main()
<|MERGE_RESOLUTION|>--- conflicted
+++ resolved
@@ -1,1383 +1,1375 @@
-import glob
-import os
-import sys
-import zipfile
-import torch
-import numpy as np
-from torchvision import transforms
-from PIL import Image
-import sys
-import random
-sys.path.append(os.path.abspath(os.path.join(os.path.dirname(__file__), '..', 'AlgoGenetique')))
-import user_driven_algo_gen as udGA
-
-from PyQt6 import QtCore, QtGui, QtWidgets, QtMultimedia, QtMultimediaWidgets
-
-
-##############################################################################
-# 1) Fenêtre de Tutoriel (QDialog)
-##############################################################################
-class TutorielDialog(QtWidgets.QDialog):
-    """Fenêtre de tutoriel avec affichage progressif du texte
-
-    Points clés :
-    L'intervalle du timer (40ms)
-    Les touches clavier spécifiques (Espace/A/Entrée)
-    Le système d'indexation du texte
-    """
-
-    def __init__(self, sentences, parent=None):
-        """Initialise la fenêtre de tutoriel.
-
-        Configure :
-        - Une fenêtre modale sans bordure
-        - Un fond noir avec bordure blanche
-        - Le système d'affichage progressif
-        - Le bouton 'Skip tutoriel'
-        """
-        super().__init__(parent)
-        # Fenêtre modale, sans décorations
-        self.setWindowFlags(QtCore.Qt.WindowType.FramelessWindowHint | QtCore.Qt.WindowType.Dialog)
-        self.setModal(True)
-        self.setFixedSize(800, 400)
-        self.setStyleSheet("background-color: #000000; border: 5px solid #fff;")
-        self.setAutoFillBackground(True)
-
-        self.sentences = sentences
-        self.current_sentence = 0
-        self.current_text = ""
-        self.char_index = 0
-
-        # Layout principal
-        layout = QtWidgets.QVBoxLayout(self)
-        layout.setContentsMargins(20, 20, 20, 20)
-
-        # Label qui affiche la phrase en cours
-        self.text_label = QtWidgets.QLabel("")
-        self.text_label.setStyleSheet("color: white; font-size: 20px;")
-        self.text_label.setWordWrap(True)
-        layout.addWidget(self.text_label)
-
-        # Bouton skip
-        self.skip_btn = QtWidgets.QPushButton("Skip tutoriel")
-        self.skip_btn.setStyleSheet("""
-            QPushButton {
-                border: 2px solid #fff;
-                padding: 5px;
-                font-size: 16px;
-                color: white;
-                background-color: #444;
-            }
-            QPushButton:hover {
-                background-color: #666;
-            }
-        """)
-        self.skip_btn.clicked.connect(self.accept)
-        layout.addWidget(self.skip_btn, alignment=QtCore.Qt.AlignmentFlag.AlignRight)
-
-        # Timer pour l'effet d'écriture lettre par lettre
-        self.timer = QtCore.QTimer(self)
-        self.timer.timeout.connect(self.update_text)
-
-        # Démarre la 1ère phrase
-        self.start_sentence()
-
-        # Empêcher le focus automatique sur le bouton
-        self.skip_btn.setFocusPolicy(QtCore.Qt.FocusPolicy.NoFocus)
-
-    def start_sentence(self):
-        """Démarre l'affichage d'une nouvelle phrase.
-
-        Actions :
-        1. Charge la phrase courante
-        2. Réinitialise l'index de caractère
-        3. Lance le timer pour l'effet d'écriture
-        4. Ferme le dialogue si aucune phrase disponible
-
-        Gère le cas où :
-        - Il n'y a plus de phrases à afficher
-        """
-        if self.current_sentence < len(self.sentences):
-            self.current_text = self.sentences[self.current_sentence]
-            self.char_index = 0
-            self.text_label.setText("")
-            # Lance l'écriture
-            self.timer.start(40)  # (à ajuster au choix)
-        else:
-            # Plus de phrases, on ferme
-            self.accept()
-
-    def update_text(self):
-        """Met à jour l'affichage du texte caractère par caractère.
-
-        Fonctionnement :
-        - Ajoute un caractère à chaque appel du timer
-        - S'arrête quand toute la phrase est affichée
-        - Intervalle du timer : 40ms (configurable)
-        """
-        if self.char_index < len(self.current_text):
-            # Ajoute la lettre suivante
-            self.text_label.setText(self.text_label.text() + self.current_text[self.char_index])
-            self.char_index += 1
-        else:
-            # Phrase terminée
-            self.timer.stop()
-
-    def keyPressEvent(self, event):
-        """Gère les interactions clavier.
-
-        Comportements :
-        - Espace/A :
-          * Passe à la phrase suivante si l'affichage est terminé
-          * Affiche instantanément la phrase en cours sinon
-        - Entrée : Permet la navigation entre éléments focusables
-        - Autres touches : Ignorées
-
-        Cas particuliers :
-        - Gère la fin du tutoriel après la dernière phrase
-        - Empêche les interactions non désirées
-        """
-        key = event.key()
-        if key in (QtCore.Qt.Key.Key_Space, QtCore.Qt.Key.Key_A):
-            # Comportement identique pour Espace et A
-            if self.char_index >= len(self.current_text):
-                if self.current_sentence + 1 < len(self.sentences):
-                    self.current_sentence += 1
-                    self.start_sentence()
-                else:
-                    # Dernière phrase terminée : fermer avec accept()
-                    self.accept()
-            else:
-                # Afficher toute la phrase immédiatement
-                self.timer.stop()
-                self.text_label.setText(self.current_text)
-                self.char_index = len(self.current_text)
-            event.accept()
-        elif key == QtCore.Qt.Key.Key_Enter or key == QtCore.Qt.Key.Key_Return:
-            # Permettre la navigation avec Entrée
-            self.focusNextChild()
-            event.accept()
-        else:
-            event.ignore()
-
-
-##############################################################################
-# 2) Fenêtre de Génération (QDialog) - 10 images
-##############################################################################
-class GenerationDialog(QtWidgets.QDialog):
-    """Fenêtre affichant une grille d'images générées"""
-
-    def __init__(self, image_folder, parent=None):
-        super().__init__(parent)
-        self.setWindowTitle("Variation des portraits")
-        self.setFixedSize(900, 600)
-
-        self.image_folder = image_folder
-        self.autoencoder = AutoencoderModel()
-        self.selected_images = []  # Liste pour garder trace des images sélectionnées
-        self.selected_buttons = []
-        self.visualized_images = set()  # Ensemble pour garder trace des images déjà affichées
-        self.button_image_map = {}  # Dictionnaire pour lier les boutons aux images
-
-        # Configuration de la fenêtre
-        self.setWindowFlags(QtCore.Qt.WindowType.FramelessWindowHint | QtCore.Qt.WindowType.Dialog)
-        self.setModal(True)
-        self.setFixedSize(900, 600)
-        self.setStyleSheet("background-color: #000000; border: 5px solid #fff;")
-        self.setAutoFillBackground(True)
-
-        # Layout principal
-        self.main_layout = QtWidgets.QVBoxLayout(self)
-        print("Layout principal initialisé avec succès !")
-
-        # Créer un layout pour visualiser les 10 images
-        self.initial_section_layout = QtWidgets.QVBoxLayout()
-        # Créer un label pour le titre
-        self.title_label_choice = QtWidgets.QLabel("Veuillez sélectionner 2 portraits")
-        self.title_label_choice.setAlignment(QtCore.Qt.AlignmentFlag.AlignCenter)
-        self.title_label_choice.setStyleSheet(
-            "color: white; font-weight: bold; font-size: 20px; padding: 2px; border: none;")
-        self.title_label_choice.setFixedHeight(40)
-        self.initial_section_layout.addWidget(self.title_label_choice)
-        self.initial_layout = QtWidgets.QGridLayout()
-        self.initial_layout.setContentsMargins(0, 70, 0, 50)
-        self.initial_section_layout.addLayout(self.initial_layout)
-        self.main_layout.addLayout(self.initial_section_layout)
-        # self.main_layout.addStretch(1)  # Ajoute un espace flexible entre les deux layouts
-
-        # Layout pour afficher le label des images sélectionnées
-        self.original_layout = QtWidgets.QVBoxLayout()
-        self.title_label = QtWidgets.QLabel("Images sélectionnées")
-        self.title_label.setAlignment(QtCore.Qt.AlignmentFlag.AlignCenter)
-        self.title_label.setStyleSheet("color: white; font-weight: bold; font-size: 20px; padding: 2px; border: none;")
-        self.title_label.setFixedHeight(40)
-        self.original_layout.addWidget(self.title_label)
-        # Layout pour les images (horizontal)
-        self.images_layout = QtWidgets.QGridLayout()
-        self.images_layout.setContentsMargins(0, 0, 0, 0)
-        self.images_layout.setSpacing(150)
-        self.original_layout.addLayout(self.images_layout)
-
-        # Layout pour afficher les images générées
-        self.reconstructed_section_layout = QtWidgets.QVBoxLayout()
-        self.reconstructed_section_layout.setSpacing(5)  # Réduit l'espace entre le titre et les images
-        self.reconstructed_section_layout.setContentsMargins(0, 0, 0, 0)
-        self.title_label_choice = QtWidgets.QLabel("Veuillez sélectionner 2 portraits")
-        self.title_label_choice.setAlignment(QtCore.Qt.AlignmentFlag.AlignCenter)
-        self.title_label_choice.setStyleSheet(
-            "color: white; font-weight: bold; font-size: 20px; padding: 2px; border: none;")
-        self.reconstructed_section_layout.addWidget(self.title_label_choice)
-        self.reconstructed_layout = QtWidgets.QGridLayout()
-        self.reconstructed_layout.setContentsMargins(0, 20, 0, 20)
-        self.reconstructed_section_layout.addLayout(self.reconstructed_layout)
-
-        # Layout pour afficher le portrait définitif
-        self.final_reconstruction_layout = QtWidgets.QVBoxLayout()
-        self.title_label = QtWidgets.QLabel("Portrait définitif")
-        self.title_label.setAlignment(QtCore.Qt.AlignmentFlag.AlignCenter)
-        self.title_label.setStyleSheet("color: white; font-weight: bold; font-size: 20px; padding: 2px; border: none;")
-        self.final_reconstruction_layout.addWidget(self.title_label)
-        self.final_reconstruction_layout.addSpacing(50)
-        # Layout pour les images (horizontal)
-        self.final_image_layout = QtWidgets.QHBoxLayout()
-        self.final_reconstruction_layout.addLayout(self.final_image_layout)
-
-        # self.main_layout.addStretch(1)  # Ajoute un espace flexible entre les deux layouts
-
-        # Layout pour les boutons (Bas)
-        self.button_layout = QtWidgets.QHBoxLayout()
-        self.button_layout.setSpacing(10)  # Ajustez cet espace selon vos besoins
-        self.button_layout.setContentsMargins(0, 0, 0, 0)  # Supprime les marges
-
-        # Ajouter un bouton de fermeture à droite
-        self.close_btn = QtWidgets.QPushButton("Fermer")
-        self.close_btn.setStyleSheet("""
-            QPushButton {
-                border: 2px solid #fff;
-                padding: 5px;
-                font-size: 16px;
-                color: white;
-                background-color: #444;
-            }
-            QPushButton:hover {
-                background-color: #666;
-            }
-        """)
-        self.close_btn.clicked.connect(self.accept)
-        self.button_layout.addWidget(self.close_btn, alignment=QtCore.Qt.AlignmentFlag.AlignCenter)
-
-        self.validate_btn = QtWidgets.QPushButton("Valider")
-        self.validate_btn.setStyleSheet("""
-                                QPushButton {
-                                    border: 2px solid #fff;
-                                    padding: 5px;
-                                    font-size: 16px;
-                                    color: white;
-                                    background-color: #444;
-                                }
-                                QPushButton:hover {
-                                    background-color: #666;
-                                }
-                            """)
-        self.validate_btn.clicked.connect(self.validate_selection)
-        self.button_layout.addWidget(self.validate_btn, alignment=QtCore.Qt.AlignmentFlag.AlignCenter)
-
-        # Bouton "Nouvelles images"
-        self.load_new_img = QtWidgets.QPushButton("Nouvelles images")
-        self.load_new_img.setStyleSheet(""" QPushButton {
-                                border: 2px solid #fff;
-                                padding: 5px;
-                                font-size: 16px;
-                                color: white;
-                                background-color: #444;
-                            }
-                            QPushButton:hover {
-                                background-color: #666;
-                            }
-                        """)
-        self.load_new_img.clicked.connect(self.load_images)
-        self.button_layout.addWidget(self.load_new_img, alignment=QtCore.Qt.AlignmentFlag.AlignCenter)
-
-        # Ajouter un bouton "Portrait définitif"
-        self.final_btn = QtWidgets.QPushButton("Portrait définitif")
-        self.final_btn.setStyleSheet("""
-                    QPushButton {
-                        border: 2px solid #fff;
-                        padding: 5px;
-                        font-size: 16px;
-                        color: white;
-                        background-color: #444;
-                    }
-                    QPushButton:hover {
-                        background-color: #666;
-                    }
-                """)
-        self.final_btn.clicked.connect(self.display_definitive_portrait)
-
-        self.main_layout.addLayout(self.button_layout)
-
-        # Charger les images
-        self.load_images()
-
-    def load_images(self):
-        """Chargement des images et ajout au layout"""
-        print("Début du chargement des images...")
-
-        # Récupérer les chemins des images
-        # image_paths = glob.glob(os.path.join(self.image_folder, "*"))[:10]
-        # Récupérer les chemins des images qui n'ont pas encore été visualisées
-        #image_paths = [img_path for img_path in glob.glob(os.path.join(self.image_folder, "*"))if img_path not in self.visualized_images][:10]
-        # Récupérer les chemins des images qui n'ont pas encore été visualisées
-        all_image_paths = glob.glob(os.path.join(self.image_folder, "*"))
-        remaining_images = [img_path for img_path in all_image_paths if img_path not in self.visualized_images]
-
-        if not remaining_images:
-            print("Aucune image trouvée !")
-            # Afficher un message disant qu'il n'y a plus d'images disponibles
-            # QtWidgets.QMessageBox.warning(self, "Avertissement", "Impossible de générer de nouvelles images, toutes les images ont été visualisées")
-            msg_box = QtWidgets.QMessageBox(self)
-            msg_box.setIcon(QtWidgets.QMessageBox.Icon.Warning)
-            msg_box.setWindowTitle("Avertissement")
-            msg_box.setText("Impossible de générer de nouvelles images, toutes les images ont été visualisées")
-
-            msg_box.setMinimumSize(500, 300)  # Définit une taille minimale pour la boîte de dialogue
-            msg_box.setStyleSheet("""
-                                            QMessageBox {
-                                                background-color: black;  /* Fond noir */
-                                                border: none;  /* Supprime les bordures */
-                                            }
-                                            QLabel {
-                                                color: white;  /* Texte en blanc */
-                                                font-size: 14px;  /* Taille de police */
-                                                font-weight: bold;  /* Mettre en gras (optionnel) */
-                                                border: none;
-                                            }
-                                            QPushButton {
-                                                background-color: gray;  /* Boutons en gris */
-                                                color: white;  /* Texte des boutons en blanc */
-                                                padding: 5px;  /* Réduit les marges internes */
-                                                border-radius: 10px;
-                                                border: none;
-                                            }
-                                            QPushButton:hover {
-                                                background-color: lightgray; /* Effet survol */
-                                            }
-                                        """)
-            msg_box.exec()  # Affiche la boîte de message
-            return
-
-        # Sélectionner 10 images aléatoires parmi celles non visualisées (ou moins si moins de 10 restantes)
-        image_paths = random.sample(remaining_images, min(10, len(remaining_images)))
-
-        # Ajouter chaque image sous forme de boutons dans le layout
-        for i, img_path in enumerate(image_paths):
-            print(f"Chargement de l'image {i + 1} : {img_path}")
-            # Ajouter cette image à l'ensemble des images visualisées
-            self.visualized_images.add(img_path)
-
-            # Charger l'image (si l'image est invalide, on met une image grise par défaut)
-            pix = QtGui.QPixmap(img_path)
-            if pix.isNull():
-                pix = QtGui.QPixmap(150, 150)
-                pix.fill(QtGui.QColor("gray"))
-
-            # Redimensionner l'image
-            pix = pix.scaled(150, 150, QtCore.Qt.AspectRatioMode.KeepAspectRatio,
-                             QtCore.Qt.TransformationMode.SmoothTransformation)
-
-            img_width = pix.width()
-            img_height = pix.height()
-
-            # Création du bouton
-            btn = QtWidgets.QPushButton(self)
-            btn.setFixedSize(img_width, img_height)
-            btn.setIcon(QtGui.QIcon(pix))
-            btn.setIconSize(QtCore.QSize(img_width, img_height))
-            btn.setStyleSheet("border: none;")
-            # btn.clicked.connect(lambda checked, p=img_path: self.open_reconstructed_dialog(p))
-            btn.clicked.connect(lambda checked, p=img_path, b=btn: self.select_image(p, b))
-
-            # Ajouter le bouton à la grille
-            self.initial_layout.addWidget(btn, i // 5, i % 5)  # Disposition des images dans une grille 5x2
-
-            print(f"Image {i + 1} ajoutée au layout")
-
-            # A voir si on peut pas le sortir de load pcq pas très beau
-            # Bouton "Valider" après la sélection d'images
-            # self.validate_btn = QtWidgets.QPushButton("Valider")
-            # self.validate_btn.clicked.connect(self.validate_selection)
-            # Attention !!!! Il est sur le bouton quitter !!!!
-            # self.initial_layout.addWidget(self.validate_btn, 2, 3, 1, 1, alignment=QtCore.Qt.AlignmentFlag.AlignRight)
-
-        print("Toutes les images ont été ajoutées au layout avec succès !")
-
-    def display_original_images(self):
-
-        print(f"Images sélectionnées : {self.selected_images}")
-
-        # Nettoyer l'affichage actuel
-        # Suppression des label (des 2 images) mais pas le label "Images séléctionnées"
-
-        for i in reversed(range(self.images_layout.count())):
-            widget = self.images_layout.itemAt(i).widget()
-            if widget :
-                widget.deleteLater()
-                # print("Label supprimé dans original_layout")
-
-        self.display_buttons(self.images_layout, self.selected_images, 2)
-
-    def display_buttons(self, layout, data_img, nb_col):
-        """Affiche des images sous forme de boutons cliquables."""
-
-        target_size = 128
-
-        # Ajouter les nouvelles images sous forme de boutons
-        for i, img_array in enumerate(data_img):
-            if isinstance(img_array, str):
-                img_qpixmap = QtGui.QPixmap(img_array)
-                #img_qpixmap = img_qpixmap.scaled(target_size, target_size, QtCore.Qt.AspectRatioMode.KeepAspectRatio, QtCore.Qt.TransformationMode.SmoothTransformation)
-                print("Image str chargée")
-            # Si c'est une liste de numpy array (les images regénérées),
-            elif isinstance(img_array, np.ndarray):
-                img_pil = Image.fromarray((img_array * 255).astype(np.uint8))
-                #img_pil = img_pil.resize((target_size, target_size), Image.Resampling.LANCZOS)
-                img_qpixmap = QtGui.QPixmap.fromImage(QtGui.QImage(
-                    img_pil.tobytes("raw", "RGB"),
-                    img_pil.width, img_pil.height, img_pil.width * 3, QtGui.QImage.Format.Format_RGB888
-                ))
-                print("Image np chargée")
-            img_qpixmap = img_qpixmap.scaled(target_size, target_size, QtCore.Qt.AspectRatioMode.KeepAspectRatio,
-                                             QtCore.Qt.TransformationMode.SmoothTransformation)
-            img_width = img_qpixmap.width()
-            img_height = img_qpixmap.height()
-            print("Dimensions récupérées")
-
-            # Création du bouton
-            btn = QtWidgets.QPushButton(self)
-            btn.setFixedSize(img_width, img_height)
-            btn.setIcon(QtGui.QIcon(img_qpixmap))
-            btn.setIconSize(QtCore.QSize(img_width, img_height))
-            btn.setStyleSheet("border: none;")
-            print("Img assimilée au btn")
-            btn.clicked.connect(lambda checked, p=img_array, b=btn: self.select_image_from_generated(p, b))
-            print("Btn connecté à select_image_from_generated")
-            # btn.clicked.connect(lambda checked: self.on_button_click(checked, img_array, btn))
-            # btn.clicked.connect(lambda checked, p=img_array, b=btn: self.say_hello(p, b))
-
-            # Associer le bouton à son tableau numpy dans le dictionnaire
-            self.button_image_map[btn] = img_array
-            print("Btn ajouté au dico")
-
-            layout.addWidget(btn, i // nb_col, i % nb_col)
-            print("Btn ajouté au layout")
-
-    def display_images(self, layout, img_size):
-        for img_data in self.selected_images:
-            # Créer un QLabel pour chaque image
-            label = QtWidgets.QLabel()
-            label.setAlignment(QtCore.Qt.AlignmentFlag.AlignCenter)
-            label.setStyleSheet("border: none; background: none;")
-
-            if isinstance(img_data, str):
-                original_img = QtGui.QPixmap(img_data)
-            # Si c'est une liste de numpy array (les images regénérées),
-            elif isinstance(img_data, np.ndarray):
-                # Convertir numpy array en QImage
-                img_pil = Image.fromarray((img_data * 255).astype(np.uint8))
-                original_img = QtGui.QPixmap.fromImage(QtGui.QImage(
-                    img_pil.tobytes("raw", "RGB"),
-                    img_pil.width, img_pil.height, img_pil.width * 3,
-                    QtGui.QImage.Format.Format_RGB888
-                ))
-            label.setPixmap(original_img.scaled(img_size, img_size, QtCore.Qt.AspectRatioMode.KeepAspectRatio))
-            layout.setAlignment(QtCore.Qt.AlignmentFlag.AlignCenter)  # Centre les images horizontalement
-            layout.addWidget(label)
-
-    def display_generated_images(self, generated_images):
-        """Affiche les 6 nouvelles images générées après application de l'algorithme génétique."""
-
-        # Nettoyer l'affichage actuel
-        # Suppression des boutons sauf "Valider", "Fermer"
-        for i in reversed(range(self.reconstructed_layout.count())):
-            widget = self.reconstructed_layout.itemAt(i).widget()
-            if widget and isinstance(widget, QtWidgets.QPushButton):
-                # A tester mais je pense qu'on peut enlever
-                if widget not in [self.validate_btn]:
-                    widget.deleteLater()
-                    # print("Bouton supprimé dans reconstructed_layout")
-
-        self.display_buttons(self.reconstructed_layout, generated_images, 3)
-        print("Affichage des images générées terminé.")
-
-    def display_definitive_portrait(self):
-        self.selected_buttons.clear()
-        print(
-            f"Après maj selected_images, len(img) : {len(self.selected_images)} et len(btn) : {len(self.selected_buttons)}")
-
-        if len(self.selected_images) != 1:
-            msg_box = QtWidgets.QMessageBox(self)
-            msg_box.setIcon(QtWidgets.QMessageBox.Icon.Warning)
-            msg_box.setWindowTitle("Erreur")
-            msg_box.setText("Veuillez sélectionner exactement une image")
-
-            msg_box.setMinimumSize(500, 300)  # Définit une taille minimale pour la boîte de dialogue
-            msg_box.setStyleSheet("""
-                                QMessageBox {
-                                    background-color: black;  /* Fond noir */
-                                    border: none;  /* Supprime les bordures */
-                                }
-                                QLabel {
-                                    color: white;  /* Texte en blanc */
-                                    font-size: 14px;  /* Taille de police */
-                                    font-weight: bold;  /* Mettre en gras (optionnel) */
-                                    border: none;
-                                }
-                                QPushButton {
-                                    background-color: gray;  /* Boutons en gris */
-                                    color: white;  /* Texte des boutons en blanc */
-                                    padding: 5px;  /* Réduit les marges internes */
-                                    border-radius: 10px;
-                                    border: none;
-                                }
-                                QPushButton:hover {
-                                    background-color: lightgray; /* Effet survol */
-                                }
-                            """)
-            msg_box.exec()  # Affiche la boîte de message
-            return
-        print("Il y a bien qu'une seule image sélectionnée !")
-
-        self.button_layout.removeWidget(self.validate_btn)
-        self.validate_btn.deleteLater()
-        self.button_layout.removeWidget(self.final_btn)
-        self.final_btn.deleteLater()
-        self.main_layout.removeItem(self.button_layout)
-        self.remove_layout(self.main_layout, self.original_layout)
-        self.remove_layout(self.main_layout, self.reconstructed_section_layout)
-        self.main_layout.addLayout(self.final_reconstruction_layout)
-        self.final_reconstruction_layout.addStretch(1)
-        self.main_layout.addStretch(1)
-        self.main_layout.addLayout(self.button_layout)
-        self.display_images(self.final_image_layout, 350)
-
-    def generate_new_images(self, selected_images):
-        """Génère 6 nouvelles images à partir des 2 images sélectionnées"""
-
-        # Charger et encoder les images sélectionnées
-        list_vectors = []
-
-        """
-        for img_path in selected_images:
-            img = Image.open(img_path).convert("RGB")
-        """
-
-        for img_data in selected_images:
-            # Si c'est un chemin de fichier (les 10 images générées initialement):
-            if isinstance(img_data, str):
-                img = Image.open(img_data).convert("RGB")
-                # print("Les images sont converties en RGB")
-            # Si c'est une liste de numpy array (les images regénérées),
-            # convertir en PIL.Image
-            elif isinstance(img_data, np.ndarray):
-                # Vérifier si c'est la bonne conversion
-                img = Image.fromarray((img_data * 255).astype(np.uint8))
-            else:
-                print(f"Type de donnée inattendu : {type(img_data)}")
-                continue  # On saute cet élément s'il est invalide
-
-            tensor_img = self.autoencoder.transforms(img).unsqueeze(0).to(self.autoencoder.device)
-
-            with torch.no_grad():
-                latent_vector = self.autoencoder.model.encode(tensor_img)
-                list_vectors.append(latent_vector.cpu().numpy())
-
-        # Appliquer l'algorithme génétique pour générer 6 nouvelles images
-        # new_targets = GAm.create_multiple_target_from_pictures([v[0] for v in list_vectors], 6)
-        # solutions = GAm.run_multiple_ga(new_targets)
-        solutions = udGA.run_ga(list_vectors, nb_solutions=6, crossover_method="blending", mutation_rate=0.1,sigma_mutation=0.1)
-        # Convertir en tenseur PyTorch
-        sol = torch.tensor(solutions, dtype=torch.float32).view(solutions.shape[0], 128, 8, 8)
-
-        with torch.no_grad():
-            reconstructed = self.autoencoder.model.decode(sol).cpu().numpy().transpose(0, 2, 3, 1)
-        print("Les solutions sont reconstruites")
-        # print(f"Les images originales sont : {self.selected_images}")
-
-        """
-        for i in reversed(range(self.initial_layout.count())):
-            widget = self.initial_layout.itemAt(i).widget()
-            if widget:
-                widget.deleteLater()  # Supprime le widget
-        """
-
-        if self.button_layout.indexOf(self.final_btn) == -1:  # Vérifie si le bouton est déjà dans le layout
-            self.button_layout.addWidget(self.final_btn, alignment=QtCore.Qt.AlignmentFlag.AlignRight)
-
-        # Afficher les images séléctionnées
-        print(self.selected_images)
-        self.display_original_images()
-        self.selected_images.clear()  # vérifier si c'est nécessaire
-        # Afficher les nouvelles images
-        self.display_generated_images(reconstructed)
-        print("L'étape de visualisation est réussit")
-
-    def validate_selection(self):
-        """Valide la sélection et affiche l'image reconstruite de la première image sélectionnée"""
-        # Une fois la première regénération réalisée,
-        # on capture le btn sélectionnée et non l'image donc
-        # ici il faut capturer l'image
-
-        self.selected_buttons.clear()
-        print(
-            f"Après maj selected_images, len(img) : {len(self.selected_images)} et len(btn) : {len(self.selected_buttons)}")
-        print(type(self.selected_images[0]))
-
-        if len(self.selected_images) != 2:
-            msg_box = QtWidgets.QMessageBox(self)
-            msg_box.setIcon(QtWidgets.QMessageBox.Icon.Warning)
-            msg_box.setWindowTitle("Erreur")
-            msg_box.setText("Veuillez sélectionner exactement deux images")
-
-            msg_box.setMinimumSize(500, 300)  # Définit une taille minimale pour la boîte de dialogue
-            msg_box.setStyleSheet("""
-                    QMessageBox {
-                        background-color: black;  /* Fond noir */
-                        border: none;  /* Supprime les bordures */
-                    }
-                    QLabel {
-                        color: white;  /* Texte en blanc */
-                        font-size: 14px;  /* Taille de police */
-                        font-weight: bold;  /* Mettre en gras (optionnel) */
-                        border: none;
-                    }
-                    QPushButton {
-                        background-color: gray;  /* Boutons en gris */
-                        color: white;  /* Texte des boutons en blanc */
-                        padding: 5px;  /* Réduit les marges internes */
-                        border-radius: 10px;
-                        border: none;
-                    }
-                    QPushButton:hover {
-                        background-color: lightgray; /* Effet survol */
-                    }
-                """)
-            msg_box.exec()
-            return
-
-        # self.initial_section_layout.removeWidget(self.title_label_choice)
-        # Supprimer l'ancien layout
-        self.remove_layout(self.main_layout, self.initial_section_layout)
-        # Supprimer le bouton "Nouvelles images"
-        if self.load_new_img in [self.button_layout.itemAt(i).widget() for i in range(self.button_layout.count())]:
-            self.button_layout.removeWidget(self.load_new_img)
-            self.load_new_img.deleteLater()
-        # Supprimer 'button_layout' temporairement
-        self.main_layout.removeItem(self.button_layout)
-        # Ajouter les nouveaux layouts
-        self.main_layout.addLayout(self.original_layout)
-        self.main_layout.addStretch(1)
-        self.main_layout.addLayout(self.reconstructed_section_layout)
-        self.main_layout.addStretch(1)
-        # Réajouter les boutons en bas
-        self.main_layout.addLayout(self.button_layout)
-        # Ouvre la fenêtre d'image reconstruite pour la première image
-        self.generate_new_images(self.selected_images)
-        # self.open_reconstructed_dialog(img_path)
-
-    def select_image(self, img_path, button):
-        """Sélectionne une image et l'encadre en rouge"""
-        if img_path not in self.selected_images:
-            self.selected_images.append(img_path)
-            # Ajout d'une ombre portée
-            shadow = QtWidgets.QGraphicsDropShadowEffect()
-            shadow.setBlurRadius(20)  # Intensité de l'effet
-            shadow.setColor(QtGui.QColor(180, 180, 180))
-            shadow.setOffset(0, 0)  # Pas de décalage, effet centré
-            button.setGraphicsEffect(shadow)
-        else:
-            self.selected_images.remove(img_path)
-            button.setGraphicsEffect(None)  # Retirer l'effet d'ombrage
-
-    def select_image_from_generated(self, img_array, button):
-        """Sélectionne un bouton (image générée) parmi ceux qui sont affichés."""
-
-        # Vérifier si le bouton est déjà dans la liste des boutons sélectionnés
-        # Je ne peux pas aller chercher directement si l'img est dans la liste
-        # pcq c'est galère de faire ça avec les 3D numpy donc je passe par le bouton
-        # que j'ai associé à l'image dans un dictonnaire donc on va pouvoir aller
-        # rechercher l'image associée
-        # Sûrement pas la méthode la plus jolie mai sj'ai rien trouvé d'autre
-        associated_img = self.button_image_map.get(button)
-        if button not in self.selected_buttons:
-            self.selected_buttons.append(button)
-            print("Bouton ajouté")
-            # Ajout de l'image correspondante avec son identifiant
-            if associated_img is not None and id(associated_img) not in [id(img) for img in self.selected_images]:
-                print("{associated_img} est trouvée")
-                self.selected_images.append(associated_img)
-            # Ajout d'une ombre portée
-            shadow = QtWidgets.QGraphicsDropShadowEffect()
-            shadow.setBlurRadius(20)  # Intensité de l'effet
-            shadow.setColor(QtGui.QColor(180, 180, 180))
-            shadow.setOffset(0, 0)  # Pas de décalage, effet centré
-            button.setGraphicsEffect(shadow)
-        else:
-            self.selected_buttons.remove(button)
-            # Supprimer l'image associée en comparant les identifiants
-            self.selected_images = [img for img in self.selected_images if id(img) != id(associated_img)]
-            button.setGraphicsEffect(None)
-
-    def remove_layout(self, layout_parent, layout):
-        """Supprime un layout et tous ses widgets du layout_parent"""
-
-        if layout is not None:
-            # Supprimer tous les widgets à l'intérieur du layout
-            while layout.count():
-                item = layout.takeAt(0)  # Prend l'élément (widget ou sous-layout)
-
-                if item.widget():
-                    item.widget().deleteLater()  # Supprime le widget
-                elif item.layout():
-                    self.remove_layout(layout, item.layout())  # Supprime récursivement les sous-layouts
-
-            # Retirer le layout du parent et le supprimer
-            layout_parent.removeItem(layout)
-
-
-class AutoencoderModel:
-    # Classe pour charger et utiliser l'autoencodeur
-
-    def __init__(self, model_path="conv_autoencoder.pth", device=None):  # "Autoencodeur/conv_autoencoder.pth"
-        # self.device = torch.device("cpu")  # Forcer l'exécution sur CPU
-        self.device = device if device else torch.device("cuda" if torch.cuda.is_available() else "cpu")
-        self.model = self.load_model(model_path)
-        self.transforms = self.create_transforms()
-
-    def load_model(self, model_path):
-        # Charge le modèle
-        class ConvAutoencoder(torch.nn.Module):
-            def __init__(self):
-                super().__init__()
-                self.encoder = torch.nn.Sequential(
-                    torch.nn.Conv2d(3, 16, 3, stride=2, padding=1),
-                    torch.nn.ReLU(True),
-                    torch.nn.Conv2d(16, 32, 3, stride=2, padding=1),
-                    torch.nn.ReLU(True),
-                    torch.nn.Conv2d(32, 64, 3, stride=2, padding=1),
-                    torch.nn.ReLU(True),
-                    torch.nn.Conv2d(64, 128, 3, stride=2, padding=1),
-                    torch.nn.ReLU(True),
-                )
-                self.decoder = torch.nn.Sequential(
-                    torch.nn.ConvTranspose2d(128, 64, 3, stride=2, padding=1, output_padding=1),
-                    torch.nn.ReLU(True),
-                    torch.nn.ConvTranspose2d(64, 32, 3, stride=2, padding=1, output_padding=1),
-                    torch.nn.ReLU(True),
-                    torch.nn.ConvTranspose2d(32, 16, 3, stride=2, padding=1, output_padding=1),
-                    torch.nn.ReLU(True),
-                    torch.nn.ConvTranspose2d(16, 3, 3, stride=2, padding=1, output_padding=1),
-                    torch.nn.Sigmoid(),
-                )
-
-            def encode(self, x):
-                return self.encoder(x)
-
-            def decode(self, z):
-                return self.decoder(z)
-
-            def forward(self, x):
-                return self.decoder(self.encoder(x))
-
-        model = ConvAutoencoder().to(self.device)
-        model.load_state_dict(torch.load(model_path, map_location=self.device))
-        model.eval()
-        return model
-
-    def create_transforms(self):
-        # Transformations pour adapter l'image au modèle
-        return transforms.Compose([
-            transforms.Resize((128, 128)),
-            transforms.CenterCrop((128, 128)),
-            transforms.ToTensor(),
-        ])
-
-
-
-##############################################################################
-# 3)Background Vidéo
-##############################################################################
-class BackgroundVideoWidget(QtWidgets.QGraphicsView):
-    def __init__(self, video_path, parent=None):
-        super().__init__(parent)
-        self.setRenderHint(QtGui.QPainter.RenderHint.Antialiasing)
-        self.setHorizontalScrollBarPolicy(QtCore.Qt.ScrollBarPolicy.ScrollBarAlwaysOff)
-        self.setVerticalScrollBarPolicy(QtCore.Qt.ScrollBarPolicy.ScrollBarAlwaysOff)
-        self.setStyleSheet(
-            "border: none; background: transparent;")  # Fond transparent pour ne pas cacher les autres widgets
-        self.setAttribute(QtCore.Qt.WidgetAttribute.WA_TransparentForMouseEvents,
-                          True)  # Permet aux événements souris de passer à travers
-
-        # Création d'une scène graphique
-        self.scene = QtWidgets.QGraphicsScene(self)
-        self.setScene(self.scene)
-
-        # Ajout de l'élément vidéo
-        self.video_item = QtMultimediaWidgets.QGraphicsVideoItem()
-        self.scene.addItem(self.video_item)
-
-        # Configuration du player
-        self.player = QtMultimedia.QMediaPlayer(self)
-        self.player.setVideoOutput(self.video_item)
-        self.player.setSource(QtCore.QUrl.fromLocalFile(video_path))
-        self.player.setLoops(QtMultimedia.QMediaPlayer.Loops.Infinite)  # Boucle infinie
-
-        # Ajout de la sortie audio
-        self.audio_output = QtMultimedia.QAudioOutput(self)
-        self.player.setAudioOutput(self.audio_output)
-        self.audio_output.setVolume(0.3)  # Volume réglable (de 0.0 à 1.0)
-
-        self.player.play()
-
-    def resizeEvent(self, event):
-        """ Ajuste la vidéo à la taille du widget """
-        self.scene.setSceneRect(0, 0, self.width(), self.height())
-        self.video_item.setSize(QtCore.QSizeF(self.width(), self.height()))
-        super().resizeEvent(event)
-
-
-##############################################################################
-# 4) Page Splash (fade in + fade out du texte)
-##############################################################################
-class SplashPage(QtWidgets.QWidget):
-    """Page de splash avec effets de fondu entrant/sortant
-    Points clés:
-    Système d'animation :
-        Deux animations PropertyAnimation pour les fades
-        Courbe InOutQuad pour un effet smooth
-        Timer pour la transition automatique
-
-    Rendu du texte :
-        Positionnement mathématiquement centré
-        Utilisation de FontMetrics pour précision
-        Effet "texte creux" avec contour+remplissage
-
-    Signalisation :
-        Émission du signal à la fin du fade out
-        Permet de chaîner des événements
-
-    Valeurs remarquables :
-        Durées (1500ms, 3000ms)
-        Taille police (72pt)
-        Épaisseur contour (5px)
-    """
-
-    fade_out_done = QtCore.pyqtSignal()
-    """Signal émis quand l'animation de disparition est terminée"""
-
-    def __init__(self, parent=None):
-        """
-        Initialise l'écran de splash avec animations.
-
-        Args :
-            parent (QWidget, optional) : Widget parent. Par défaut None.
-
-        Configuration :
-        - Fond noir
-        - Effet d'opacité animé
-        - Texte centré avec style
-        - Séquence automatique fade in -> pause -> fade out
-        """
-        super().__init__(parent)
-        # Configuration visuelle de base
-        self.setStyleSheet("background-color: #000000;")
-        self.setAutoFillBackground(True)  # Remplissage solide
-
-        # Setup de l'effet d'opacité
-        self.opacity_effect = QtWidgets.QGraphicsOpacityEffect(self)
-        self.setGraphicsEffect(self.opacity_effect)
-        self.opacity_effect.setOpacity(0)  # Commence invisible
-
-        # Animation d'apparition (fade in)
-        self.anim_in = QtCore.QPropertyAnimation(self.opacity_effect, b"opacity")
-        self.anim_in.setDuration(1500)  # 1.5 seconde
-        self.anim_in.setStartValue(0)  # Complètement transparent
-        self.anim_in.setEndValue(1)  # Complètement opaque
-        self.anim_in.setEasingCurve(QtCore.QEasingCurve.Type.InOutQuad)  # Courbe de progression
-        self.anim_in.start()  # Démarre immédiatement
-
-        # Programme le fade out après 3 secondes (3000ms)
-        QtCore.QTimer.singleShot(3000, self.start_fade_out)
-
-    def start_fade_out(self):
-        """
-        Lance l'animation de disparition (fade out).
-
-        Configuration :
-        - Durée : 1.5 seconde
-        - De opaque (1) à transparent (0)
-        - Même courbe de progression que le fade in
-        - Émet le signal fade_out_done à la fin
-        """
-        self.anim_out = QtCore.QPropertyAnimation(self.opacity_effect, b"opacity")
-        self.anim_out.setDuration(1500)
-        self.anim_out.setStartValue(1)
-        self.anim_out.setEndValue(0)
-        self.anim_out.setEasingCurve(QtCore.QEasingCurve.Type.InOutQuad)
-        self.anim_out.finished.connect(lambda: self.fade_out_done.emit())
-        self.anim_out.start()
-
-    def paintEvent(self, event):
-        """
-        Dessine le contenu du splash (texte avec effets).
-
-        Techniques :
-        - Texte vectoriel (QPainterPath)
-        - Contour noir épais (5px)
-        - Remplissage blanc
-        - Antialiasing pour lissage
-        - Positionnement centré précis
-        """
-        painter = QtGui.QPainter(self)
-        painter.setRenderHint(QtGui.QPainter.RenderHint.Antialiasing)  # Lissage activé
-        rect = self.rect()  # Dimensions du widget
-
-        # Configuration du texte
-        text = "Agency studio"
-        font = QtGui.QFont("Arial", 72, QtGui.QFont.Weight.Bold)  # Police gras 72pt
-
-        # Calcul positionnement précis
-        fm = QtGui.QFontMetrics(font)
-        text_width = fm.horizontalAdvance(text)
-        text_height = fm.ascent()  # Hauteur au-dessus de la baseline
-
-        # Centrage horizontal et vertical
-        x = (rect.width() - text_width) / 2
-        y = (rect.height() + text_height) / 2  # Centre vertical basé sur l'ascent
-
-        # Création du chemin vectoriel
-        path = QtGui.QPainterPath()
-        path.addText(x, y, font, text)
-
-        # Dessin du contour (ombre/contour noir)
-        pen = QtGui.QPen(QtGui.QColor("#000000"), 5)  # Contour noir 5px
-        painter.strokePath(path, pen)
-
-        # Remplissage du texte (blanc)
-        painter.fillPath(path, QtGui.QColor("white"))
-
-
-##############################################################################
-# 5) Page d'accueil (menu latéral + titre + nouveau background Cyberpunk)
-##############################################################################
-class HomePage(QtWidgets.QWidget):
-    def __init__(self, parent=None):
-        super().__init__(parent)
-        self.initUI()
-
-    def initUI(self):
-        self.main_layout = QtWidgets.QHBoxLayout(self)
-        self.main_layout.setContentsMargins(0, 0, 0, 0)
-        self.main_layout.setSpacing(0)
-
-        # Définition du chemin de la vidéo
-        video_path = os.path.join("..", "Elements graphiques", "Background",
-                                  "night-walk-cyberpunk-city-pixel-moewalls-com.mp4")
-        self.background = BackgroundVideoWidget(video_path)
-
-        # Stack pour gérer l'empilement
-        stacked = QtWidgets.QStackedLayout()
-        stacked.setStackingMode(QtWidgets.QStackedLayout.StackingMode.StackAll)
-        stacked.addWidget(self.background)
-
-        # Overlay des éléments interactifs
-        overlay = QtWidgets.QWidget()
-        overlay_layout = QtWidgets.QHBoxLayout(overlay)
-        overlay_layout.setContentsMargins(0, 0, 0, 0)
-        overlay_layout.setSpacing(0)
-
-        self.menu_widget = QtWidgets.QWidget()
-        self.menu_widget.setFixedWidth(220)
-        self.menu_widget.setStyleSheet("background-color: rgba(0, 0, 0, 200);")
-        menu_layout = QtWidgets.QVBoxLayout(self.menu_widget)
-        menu_layout.setContentsMargins(15, 15, 15, 15)
-        menu_layout.setSpacing(15)
-
-        menu_label = QtWidgets.QLabel("Menu")
-        menu_label.setAlignment(QtCore.Qt.AlignmentFlag.AlignCenter)
-        menu_label.setStyleSheet("color: white; font-size: 24px; font-weight: bold;")
-        menu_layout.addWidget(menu_label, alignment=QtCore.Qt.AlignmentFlag.AlignHCenter)
-        menu_layout.addStretch(1)
-
-        self.tutoriel_btn = QtWidgets.QPushButton("Tutoriel")
-        self.generation_btn = QtWidgets.QPushButton("Génération")
-        self.quit_btn = QtWidgets.QPushButton("Quitter")
-
-        for btn in [self.tutoriel_btn, self.generation_btn, self.quit_btn]:
-            btn.setStyleSheet("""
-                QPushButton {
-                    border: 2px solid #fff;
-                    border-radius: 5px;
-                    padding: 10px;
-                    font-size: 16px;
-                    color: white;
-                    background-color: #444;
-                }
-                QPushButton:hover {
-                    background-color: #666;  /* Ajout du survol pour highlight */
-                }
-            """)
-            menu_layout.addWidget(btn)
-
-        menu_layout.addStretch(2)
-        overlay_layout.addWidget(self.menu_widget, 0)
-
-        self.content_widget = QtWidgets.QWidget()
-        content_layout = QtWidgets.QVBoxLayout(self.content_widget)
-        content_layout.setContentsMargins(0, 0, 0, 0)
-        content_layout.setSpacing(0)
-
-        self.title_label = QtWidgets.QLabel("Peacekeeper")
-        self.title_label.setAlignment(QtCore.Qt.AlignmentFlag.AlignCenter)
-        self.title_label.setStyleSheet("color: white; font-size: 60px; font-weight: bold;")
-        content_layout.addStretch(1)
-        content_layout.addWidget(self.title_label)
-        content_layout.addStretch(2)
-        overlay_layout.addWidget(self.content_widget, 1)
-
-        stacked.addWidget(overlay)
-        container = QtWidgets.QWidget()
-        container.setLayout(stacked)
-        self.main_layout.addWidget(container)
-
-        self.quit_btn.clicked.connect(self.show_quit_confirmation)
-
-    def show_quit_confirmation(self):
-        dialog = QuitConfirmationDialog(self)
-        if dialog.exec() == QtWidgets.QDialog.DialogCode.Accepted:
-            QtCore.QCoreApplication.quit()
-
-
-##############################################################################
-# 5a) Gestion de la sortie de l'application
-##############################################################################
-class QuitConfirmationDialog(QtWidgets.QDialog):
-    """Boîte de dialogue de confirmation pour quitter l'application"""
-
-    def __init__(self, parent=None):
-        super().__init__(parent)
-        self.setWindowFlags(QtCore.Qt.WindowType.FramelessWindowHint | QtCore.Qt.WindowType.Dialog)
-        self.setModal(True)
-        self.setFixedSize(600, 300)
-        self.setStyleSheet("background-color: #000000; border: 5px solid #f55;")
-        self.setAutoFillBackground(True)
-
-        # Layout principal
-        layout = QtWidgets.QVBoxLayout(self)
-        layout.setContentsMargins(20, 20, 20, 20)
-
-        # Message de confirmation
-        self.text_label = QtWidgets.QLabel("Voulez-vous vraiment quitter ?")
-        self.text_label.setStyleSheet("color: white; font-size: 24px;")
-        self.text_label.setAlignment(QtCore.Qt.AlignmentFlag.AlignCenter)
-        layout.addWidget(self.text_label)
-
-        # Boutons
-        btn_layout = QtWidgets.QHBoxLayout()
-
-        # Bouton Non
-        no_btn = QtWidgets.QPushButton("Non")
-        no_btn.setStyleSheet("""
-            QPushButton {
-                border: 2px solid #fff;
-                padding: 10px;
-                font-size: 16px;
-                color: white;
-                background-color: #444;
-            }
-            QPushButton:hover {
-                background-color: #666;
-            }
-        """)
-        no_btn.clicked.connect(self.reject)
-        btn_layout.addWidget(no_btn)
-
-        # Bouton Oui
-        yes_btn = QtWidgets.QPushButton("Oui")
-        yes_btn.setStyleSheet("""
-            QPushButton {
-                border: 2px solid #f55;
-                padding: 10px;
-                font-size: 16px;
-                color: white;
-                background-color: #944;
-            }
-            QPushButton:hover {
-                background-color: #a55;
-            }
-        """)
-        yes_btn.clicked.connect(self.accept)  # Important: connecté à accept()
-        btn_layout.addWidget(yes_btn)
-
-        layout.addLayout(btn_layout)
-
-
-##############################################################################
-# 6) Fenêtre principale, gérant Splash + HomePage dans UN SEUL QStackedWidget
-##############################################################################
-class MainWindow(QtWidgets.QMainWindow):
-    """Fenêtre principale gérant la navigation entre pages.
-
-    Points clés :
-    Architecture des couches :
-        Utilisation de QStackedLayout avec mode StackAll
-        Fond défilant en arrière-plan
-        Éléments d'interface en superposition
-
-    Menu latéral :
-        Largeur fixe de 220px
-        Fond semi-transparent (rgba)
-        Boutons stylisés avec effets hover
-
-    Titre central :
-        Police [] 60pt en gras
-        Ombre portée pour meilleure lisibilité
-        Positionnement flexible avec stretches
-
-    Gestion des espaces :
-        Marges et espacements précis
-        Utilisation de stretch pour centrer
-        Suppression des marges inutiles
-    """
-
-    def __init__(self):
-        super().__init__()
-
-        # Fenêtre plein écran, sans décorations
-        self.setWindowFlags(QtCore.Qt.WindowType.FramelessWindowHint)
-        self.showFullScreen()
-
-        self.stack = QtWidgets.QStackedWidget()
-        self.setCentralWidget(self.stack)
-
-        # Splash
-        self.splash_page = SplashPage()
-        self.splash_page.fade_out_done.connect(self.go_home)
-        self.stack.addWidget(self.splash_page)
-
-        # Home
-        self.home_page = HomePage(parent=self)
-        self.stack.addWidget(self.home_page)
-
-        # On commence sur le splash
-        self.stack.setCurrentWidget(self.splash_page)
-
-        # Connecter les boutons
-        self.home_page.tutoriel_btn.clicked.connect(self.open_tutoriel)
-        self.home_page.generation_btn.clicked.connect(self.open_generation)
-
-    def go_home(self):
-        self.stack.setCurrentWidget(self.home_page)
-
-    def open_tutoriel(self):
-        sentences = [
-            "Bienvenue dans le tutoriel !",
-            "Ici, vous apprendrez à utiliser le programme.",
-            "Appuyez sur Espace ou A pour passer à la phrase suivante.",
-            "Vous pouvez quitter à tout moment en cliquant sur 'Skip tutoriel'."
-        ]
-        dialog = TutorielDialog(sentences, self)
-        dialog.exec()
-
-    def open_generation(self):
-        # Ouvre la fenêtre de génération
-<<<<<<< HEAD
-        folder = "Data bases/selected_images"  # adapte le chemin
-=======
-        folder = "../Data bases/Celeb A/Images/selected_images"  # adapte le chemin
->>>>>>> f60f314e
-        dialog = GenerationDialog(folder, self)
-        dialog.exec()
-
-
-##############################################################################
-# 7) Style de l'application
-##############################################################################
-class AppStyler:
-    """Gestionnaire des styles globaux de l'application"""
-
-    @staticmethod
-    def setup_style(app):
-        """
-        Configure le style visuel global de l'application.
-
-        Parameters
-        ----------
-        app : QApplication
-            Instance de l'application Qt
-
-        Applique :
-        - Le style Fusion
-        - Une palette de couleurs sombre
-        - Les couleurs de base noires
-        """
-        app.setStyle('Fusion')
-        dark_palette = QtGui.QPalette()
-        dark_palette.setColor(QtGui.QPalette.ColorRole.Window, QtGui.QColor(0, 0, 0))
-        dark_palette.setColor(QtGui.QPalette.ColorRole.WindowText, QtGui.QColor(255, 255, 255))
-        dark_palette.setColor(QtGui.QPalette.ColorRole.Base, QtGui.QColor(0, 0, 0))
-        app.setPalette(dark_palette)
-
-
-##############################################################################
-# 8) Curseurs personnalisés
-##############################################################################
-class CursorManager:
-    """Gestion centralisée des curseurs personnalisés"""
-
-    @staticmethod
-    def create(img_path, hotspot=(15, 15)):
-        """
-        Crée un curseur personnalisé à partir d'une image.
-
-        Parameters
-        ----------
-        img_path : str
-            Chemin vers l'image du curseur
-        hotspot : tuple, optional
-            Position du point de clic (x,y), par défaut (15,15)
-
-        Returns
-        -------
-        QCursor
-            Curseur personnalisé ou curseur par défaut en cas d'erreur
-
-        Gère les cas où :
-        - Le fichier image n'existe pas
-        - L'image ne peut pas être chargée
-        """
-        pixmap = QtGui.QPixmap(img_path)
-        if pixmap.isNull():
-            print(f"ERREUR: Impossible de charger {img_path}")
-            return QtGui.QCursor()
-        return QtGui.QCursor(pixmap, *hotspot)
-
-    @staticmethod
-    def apply_global_style(app, default_path, pointer_path):
-        """
-        Applique les styles de curseur globaux.
-
-        Parameters
-        ----------
-        app : QApplication
-            Instance de l'application Qt
-        default_path : str
-            Chemin vers l'image du curseur par défaut
-        pointer_path : str
-            Chemin vers l'image du curseur de type pointeur
-
-        Configure :
-        - Le curseur par défaut pour toute l'application
-        - Le curseur spécial pour les boutons
-        - Gère automatiquement la conversion des chemins pour CSS
-        """
-        default_css = default_path.replace("\\", "/")
-        pointer_css = pointer_path.replace("\\", "/")
-
-        app.setStyleSheet(f"""
-            * {{
-                cursor: url("{default_css}") 15 15, default;
-            }}
-            QPushButton, QPushButton:hover {{
-                cursor: url("{pointer_css}") 15 15, pointer;
-            }}
-        """)
-        app.setOverrideCursor(CursorManager.create(default_path))
-
-    @staticmethod
-    def apply_to_hierarchy(widget, cursor):
-        """
-        Applique un curseur à un widget et toute sa hiérarchie.
-
-        Parameters
-        ----------
-        widget : QWidget
-            Widget racine à partir duquel appliquer
-        cursor : QCursor
-            Curseur à appliquer
-
-        Parcourt récursivement toute l'arborescence des widgets
-        """
-        widget.setCursor(cursor)
-        for child in widget.findChildren(QtWidgets.QWidget):
-            child.setCursor(cursor)
-
-
-##############################################################################
-# 9) Fonctions de vérifications au lacement
-##############################################################################
-def dezip_images():
-    """
-    Vérifie si le dossier 'selected_images' contient des fichiers, sinon extrait l'archive zip correspondante.
-
-    Cette fonction s'assure que :
-    - Si le dossier 'selected_images' est vide ou inexistant, il est créé.
-    - Si une archive 'selected_images.zip' est présente, elle est extraite dans le répertoire parent.
-    - Si l'archive zip est absente et que le dossier est vide/inexistant, une exception est levée.
-
-    Notes
-    -----
-    - Le dossier des images est situé dans :
-      ``Data bases/Celeb A/Images/selected_images``
-    - L'archive zip est située dans :
-      ``Data bases/Celeb A/Images/selected_images.zip``
-
-    Raises
-    ------
-    FileNotFoundError
-        Si l'archive zip est absente et que le dossier des images est inexistant ou vide.
-    """
-    # Définition des chemins absolus
-<<<<<<< HEAD
-    base_dir = os.path.abspath(os.path.join(os.path.dirname(__file__), "Data base"))
-=======
-    base_dir = os.path.abspath(os.path.join(os.path.dirname(__file__), "..", "Data bases", "Celeb A", "Images"))
->>>>>>> f60f314e
-    folder = os.path.join(base_dir, "selected_images")
-    zip_path = os.path.join(base_dir, "selected_images.rar")
-
-    # Vérifier si le dossier existe et contient au moins un fichier
-    if os.path.exists(folder) and any(os.scandir(folder)):
-        return  # Dossier déjà rempli, pas besoin de dézipper
-
-    # Si le dossier est vide ou inexistant, tenter de dézipper l'archive
-    if os.path.exists(zip_path):
-        os.makedirs(folder, exist_ok=True)  # Créer le dossier s'il n'existe pas
-        with zipfile.ZipFile(zip_path, 'r') as zip_ref:
-            zip_ref.extractall(base_dir)  # Extraire dans le dossier parent pour recréer la structure
-    else:
-        raise FileNotFoundError(f"L'archive zip n'a pas été trouvée : {zip_path}")
-
-##############################################################################
-# 10) Lancement
-##############################################################################
-def main():
-    """Point d'entrée principal de l'application.
-    """
-    dezip_images()
-    app = QtWidgets.QApplication(sys.argv)
-    AppStyler.setup_style(app)
-
-    cursor_dir = os.path.join("..", "Elements graphiques", "Curseur", "dark-red-faceted-crystal-style")
-    default_cursor_path = os.path.abspath(os.path.join(cursor_dir, "cursor_resized.png"))
-    pointer_cursor_path = os.path.abspath(os.path.join(cursor_dir, "pointer_resized.png"))
-
-    CursorManager.apply_global_style(app, default_cursor_path, pointer_cursor_path)
-    window = MainWindow()
-    CursorManager.apply_to_hierarchy(window, CursorManager.create(default_cursor_path))
-    window.show()
-    ret = app.exec()
-    sys.exit(ret)
-
-
-if __name__ == "__main__":
-    main()
+import glob
+import os
+import sys
+import zipfile
+import torch
+import numpy as np
+from torchvision import transforms
+from PIL import Image
+import sys
+import random
+sys.path.append(os.path.abspath(os.path.join(os.path.dirname(__file__), '..', 'AlgoGenetique')))
+import user_driven_algo_gen as udGA
+
+from PyQt6 import QtCore, QtGui, QtWidgets, QtMultimedia, QtMultimediaWidgets
+
+
+##############################################################################
+# 1) Fenêtre de Tutoriel (QDialog)
+##############################################################################
+class TutorielDialog(QtWidgets.QDialog):
+    """Fenêtre de tutoriel avec affichage progressif du texte
+
+    Points clés :
+    L'intervalle du timer (40ms)
+    Les touches clavier spécifiques (Espace/A/Entrée)
+    Le système d'indexation du texte
+    """
+
+    def __init__(self, sentences, parent=None):
+        """Initialise la fenêtre de tutoriel.
+
+        Configure :
+        - Une fenêtre modale sans bordure
+        - Un fond noir avec bordure blanche
+        - Le système d'affichage progressif
+        - Le bouton 'Skip tutoriel'
+        """
+        super().__init__(parent)
+        # Fenêtre modale, sans décorations
+        self.setWindowFlags(QtCore.Qt.WindowType.FramelessWindowHint | QtCore.Qt.WindowType.Dialog)
+        self.setModal(True)
+        self.setFixedSize(800, 400)
+        self.setStyleSheet("background-color: #000000; border: 5px solid #fff;")
+        self.setAutoFillBackground(True)
+
+        self.sentences = sentences
+        self.current_sentence = 0
+        self.current_text = ""
+        self.char_index = 0
+
+        # Layout principal
+        layout = QtWidgets.QVBoxLayout(self)
+        layout.setContentsMargins(20, 20, 20, 20)
+
+        # Label qui affiche la phrase en cours
+        self.text_label = QtWidgets.QLabel("")
+        self.text_label.setStyleSheet("color: white; font-size: 20px;")
+        self.text_label.setWordWrap(True)
+        layout.addWidget(self.text_label)
+
+        # Bouton skip
+        self.skip_btn = QtWidgets.QPushButton("Skip tutoriel")
+        self.skip_btn.setStyleSheet("""
+            QPushButton {
+                border: 2px solid #fff;
+                padding: 5px;
+                font-size: 16px;
+                color: white;
+                background-color: #444;
+            }
+            QPushButton:hover {
+                background-color: #666;
+            }
+        """)
+        self.skip_btn.clicked.connect(self.accept)
+        layout.addWidget(self.skip_btn, alignment=QtCore.Qt.AlignmentFlag.AlignRight)
+
+        # Timer pour l'effet d'écriture lettre par lettre
+        self.timer = QtCore.QTimer(self)
+        self.timer.timeout.connect(self.update_text)
+
+        # Démarre la 1ère phrase
+        self.start_sentence()
+
+        # Empêcher le focus automatique sur le bouton
+        self.skip_btn.setFocusPolicy(QtCore.Qt.FocusPolicy.NoFocus)
+
+    def start_sentence(self):
+        """Démarre l'affichage d'une nouvelle phrase.
+
+        Actions :
+        1. Charge la phrase courante
+        2. Réinitialise l'index de caractère
+        3. Lance le timer pour l'effet d'écriture
+        4. Ferme le dialogue si aucune phrase disponible
+
+        Gère le cas où :
+        - Il n'y a plus de phrases à afficher
+        """
+        if self.current_sentence < len(self.sentences):
+            self.current_text = self.sentences[self.current_sentence]
+            self.char_index = 0
+            self.text_label.setText("")
+            # Lance l'écriture
+            self.timer.start(40)  # (à ajuster au choix)
+        else:
+            # Plus de phrases, on ferme
+            self.accept()
+
+    def update_text(self):
+        """Met à jour l'affichage du texte caractère par caractère.
+
+        Fonctionnement :
+        - Ajoute un caractère à chaque appel du timer
+        - S'arrête quand toute la phrase est affichée
+        - Intervalle du timer : 40ms (configurable)
+        """
+        if self.char_index < len(self.current_text):
+            # Ajoute la lettre suivante
+            self.text_label.setText(self.text_label.text() + self.current_text[self.char_index])
+            self.char_index += 1
+        else:
+            # Phrase terminée
+            self.timer.stop()
+
+    def keyPressEvent(self, event):
+        """Gère les interactions clavier.
+
+        Comportements :
+        - Espace/A :
+          * Passe à la phrase suivante si l'affichage est terminé
+          * Affiche instantanément la phrase en cours sinon
+        - Entrée : Permet la navigation entre éléments focusables
+        - Autres touches : Ignorées
+
+        Cas particuliers :
+        - Gère la fin du tutoriel après la dernière phrase
+        - Empêche les interactions non désirées
+        """
+        key = event.key()
+        if key in (QtCore.Qt.Key.Key_Space, QtCore.Qt.Key.Key_A):
+            # Comportement identique pour Espace et A
+            if self.char_index >= len(self.current_text):
+                if self.current_sentence + 1 < len(self.sentences):
+                    self.current_sentence += 1
+                    self.start_sentence()
+                else:
+                    # Dernière phrase terminée : fermer avec accept()
+                    self.accept()
+            else:
+                # Afficher toute la phrase immédiatement
+                self.timer.stop()
+                self.text_label.setText(self.current_text)
+                self.char_index = len(self.current_text)
+            event.accept()
+        elif key == QtCore.Qt.Key.Key_Enter or key == QtCore.Qt.Key.Key_Return:
+            # Permettre la navigation avec Entrée
+            self.focusNextChild()
+            event.accept()
+        else:
+            event.ignore()
+
+
+##############################################################################
+# 2) Fenêtre de Génération (QDialog) - 10 images
+##############################################################################
+class GenerationDialog(QtWidgets.QDialog):
+    """Fenêtre affichant une grille d'images générées"""
+
+    def __init__(self, image_folder, parent=None):
+        super().__init__(parent)
+        self.setWindowTitle("Variation des portraits")
+        self.setFixedSize(900, 600)
+
+        self.image_folder = image_folder
+        self.autoencoder = AutoencoderModel()
+        self.selected_images = []  # Liste pour garder trace des images sélectionnées
+        self.selected_buttons = []
+        self.visualized_images = set()  # Ensemble pour garder trace des images déjà affichées
+        self.button_image_map = {}  # Dictionnaire pour lier les boutons aux images
+
+        # Configuration de la fenêtre
+        self.setWindowFlags(QtCore.Qt.WindowType.FramelessWindowHint | QtCore.Qt.WindowType.Dialog)
+        self.setModal(True)
+        self.setFixedSize(900, 600)
+        self.setStyleSheet("background-color: #000000; border: 5px solid #fff;")
+        self.setAutoFillBackground(True)
+
+        # Layout principal
+        self.main_layout = QtWidgets.QVBoxLayout(self)
+        print("Layout principal initialisé avec succès !")
+
+        # Créer un layout pour visualiser les 10 images
+        self.initial_section_layout = QtWidgets.QVBoxLayout()
+        # Créer un label pour le titre
+        self.title_label_choice = QtWidgets.QLabel("Veuillez sélectionner 2 portraits")
+        self.title_label_choice.setAlignment(QtCore.Qt.AlignmentFlag.AlignCenter)
+        self.title_label_choice.setStyleSheet(
+            "color: white; font-weight: bold; font-size: 20px; padding: 2px; border: none;")
+        self.title_label_choice.setFixedHeight(40)
+        self.initial_section_layout.addWidget(self.title_label_choice)
+        self.initial_layout = QtWidgets.QGridLayout()
+        self.initial_layout.setContentsMargins(0, 70, 0, 50)
+        self.initial_section_layout.addLayout(self.initial_layout)
+        self.main_layout.addLayout(self.initial_section_layout)
+        # self.main_layout.addStretch(1)  # Ajoute un espace flexible entre les deux layouts
+
+        # Layout pour afficher le label des images sélectionnées
+        self.original_layout = QtWidgets.QVBoxLayout()
+        self.title_label = QtWidgets.QLabel("Images sélectionnées")
+        self.title_label.setAlignment(QtCore.Qt.AlignmentFlag.AlignCenter)
+        self.title_label.setStyleSheet("color: white; font-weight: bold; font-size: 20px; padding: 2px; border: none;")
+        self.title_label.setFixedHeight(40)
+        self.original_layout.addWidget(self.title_label)
+        # Layout pour les images (horizontal)
+        self.images_layout = QtWidgets.QGridLayout()
+        self.images_layout.setContentsMargins(0, 0, 0, 0)
+        self.images_layout.setSpacing(150)
+        self.original_layout.addLayout(self.images_layout)
+
+        # Layout pour afficher les images générées
+        self.reconstructed_section_layout = QtWidgets.QVBoxLayout()
+        self.reconstructed_section_layout.setSpacing(5)  # Réduit l'espace entre le titre et les images
+        self.reconstructed_section_layout.setContentsMargins(0, 0, 0, 0)
+        self.title_label_choice = QtWidgets.QLabel("Veuillez sélectionner 2 portraits")
+        self.title_label_choice.setAlignment(QtCore.Qt.AlignmentFlag.AlignCenter)
+        self.title_label_choice.setStyleSheet(
+            "color: white; font-weight: bold; font-size: 20px; padding: 2px; border: none;")
+        self.reconstructed_section_layout.addWidget(self.title_label_choice)
+        self.reconstructed_layout = QtWidgets.QGridLayout()
+        self.reconstructed_layout.setContentsMargins(0, 20, 0, 20)
+        self.reconstructed_section_layout.addLayout(self.reconstructed_layout)
+
+        # Layout pour afficher le portrait définitif
+        self.final_reconstruction_layout = QtWidgets.QVBoxLayout()
+        self.title_label = QtWidgets.QLabel("Portrait définitif")
+        self.title_label.setAlignment(QtCore.Qt.AlignmentFlag.AlignCenter)
+        self.title_label.setStyleSheet("color: white; font-weight: bold; font-size: 20px; padding: 2px; border: none;")
+        self.final_reconstruction_layout.addWidget(self.title_label)
+        self.final_reconstruction_layout.addSpacing(50)
+        # Layout pour les images (horizontal)
+        self.final_image_layout = QtWidgets.QHBoxLayout()
+        self.final_reconstruction_layout.addLayout(self.final_image_layout)
+
+        # self.main_layout.addStretch(1)  # Ajoute un espace flexible entre les deux layouts
+
+        # Layout pour les boutons (Bas)
+        self.button_layout = QtWidgets.QHBoxLayout()
+        self.button_layout.setSpacing(10)  # Ajustez cet espace selon vos besoins
+        self.button_layout.setContentsMargins(0, 0, 0, 0)  # Supprime les marges
+
+        # Ajouter un bouton de fermeture à droite
+        self.close_btn = QtWidgets.QPushButton("Fermer")
+        self.close_btn.setStyleSheet("""
+            QPushButton {
+                border: 2px solid #fff;
+                padding: 5px;
+                font-size: 16px;
+                color: white;
+                background-color: #444;
+            }
+            QPushButton:hover {
+                background-color: #666;
+            }
+        """)
+        self.close_btn.clicked.connect(self.accept)
+        self.button_layout.addWidget(self.close_btn, alignment=QtCore.Qt.AlignmentFlag.AlignCenter)
+
+        self.validate_btn = QtWidgets.QPushButton("Valider")
+        self.validate_btn.setStyleSheet("""
+                                QPushButton {
+                                    border: 2px solid #fff;
+                                    padding: 5px;
+                                    font-size: 16px;
+                                    color: white;
+                                    background-color: #444;
+                                }
+                                QPushButton:hover {
+                                    background-color: #666;
+                                }
+                            """)
+        self.validate_btn.clicked.connect(self.validate_selection)
+        self.button_layout.addWidget(self.validate_btn, alignment=QtCore.Qt.AlignmentFlag.AlignCenter)
+
+        # Bouton "Nouvelles images"
+        self.load_new_img = QtWidgets.QPushButton("Nouvelles images")
+        self.load_new_img.setStyleSheet(""" QPushButton {
+                                border: 2px solid #fff;
+                                padding: 5px;
+                                font-size: 16px;
+                                color: white;
+                                background-color: #444;
+                            }
+                            QPushButton:hover {
+                                background-color: #666;
+                            }
+                        """)
+        self.load_new_img.clicked.connect(self.load_images)
+        self.button_layout.addWidget(self.load_new_img, alignment=QtCore.Qt.AlignmentFlag.AlignCenter)
+
+        # Ajouter un bouton "Portrait définitif"
+        self.final_btn = QtWidgets.QPushButton("Portrait définitif")
+        self.final_btn.setStyleSheet("""
+                    QPushButton {
+                        border: 2px solid #fff;
+                        padding: 5px;
+                        font-size: 16px;
+                        color: white;
+                        background-color: #444;
+                    }
+                    QPushButton:hover {
+                        background-color: #666;
+                    }
+                """)
+        self.final_btn.clicked.connect(self.display_definitive_portrait)
+
+        self.main_layout.addLayout(self.button_layout)
+
+        # Charger les images
+        self.load_images()
+
+    def load_images(self):
+        """Chargement des images et ajout au layout"""
+        print("Début du chargement des images...")
+
+        # Récupérer les chemins des images
+        # image_paths = glob.glob(os.path.join(self.image_folder, "*"))[:10]
+        # Récupérer les chemins des images qui n'ont pas encore été visualisées
+        #image_paths = [img_path for img_path in glob.glob(os.path.join(self.image_folder, "*"))if img_path not in self.visualized_images][:10]
+        # Récupérer les chemins des images qui n'ont pas encore été visualisées
+        all_image_paths = glob.glob(os.path.join(self.image_folder, "*"))
+        remaining_images = [img_path for img_path in all_image_paths if img_path not in self.visualized_images]
+
+        if not remaining_images:
+            print("Aucune image trouvée !")
+            # Afficher un message disant qu'il n'y a plus d'images disponibles
+            # QtWidgets.QMessageBox.warning(self, "Avertissement", "Impossible de générer de nouvelles images, toutes les images ont été visualisées")
+            msg_box = QtWidgets.QMessageBox(self)
+            msg_box.setIcon(QtWidgets.QMessageBox.Icon.Warning)
+            msg_box.setWindowTitle("Avertissement")
+            msg_box.setText("Impossible de générer de nouvelles images, toutes les images ont été visualisées")
+
+            msg_box.setMinimumSize(500, 300)  # Définit une taille minimale pour la boîte de dialogue
+            msg_box.setStyleSheet("""
+                                            QMessageBox {
+                                                background-color: black;  /* Fond noir */
+                                                border: none;  /* Supprime les bordures */
+                                            }
+                                            QLabel {
+                                                color: white;  /* Texte en blanc */
+                                                font-size: 14px;  /* Taille de police */
+                                                font-weight: bold;  /* Mettre en gras (optionnel) */
+                                                border: none;
+                                            }
+                                            QPushButton {
+                                                background-color: gray;  /* Boutons en gris */
+                                                color: white;  /* Texte des boutons en blanc */
+                                                padding: 5px;  /* Réduit les marges internes */
+                                                border-radius: 10px;
+                                                border: none;
+                                            }
+                                            QPushButton:hover {
+                                                background-color: lightgray; /* Effet survol */
+                                            }
+                                        """)
+            msg_box.exec()  # Affiche la boîte de message
+            return
+
+        # Sélectionner 10 images aléatoires parmi celles non visualisées (ou moins si moins de 10 restantes)
+        image_paths = random.sample(remaining_images, min(10, len(remaining_images)))
+
+        # Ajouter chaque image sous forme de boutons dans le layout
+        for i, img_path in enumerate(image_paths):
+            print(f"Chargement de l'image {i + 1} : {img_path}")
+            # Ajouter cette image à l'ensemble des images visualisées
+            self.visualized_images.add(img_path)
+
+            # Charger l'image (si l'image est invalide, on met une image grise par défaut)
+            pix = QtGui.QPixmap(img_path)
+            if pix.isNull():
+                pix = QtGui.QPixmap(150, 150)
+                pix.fill(QtGui.QColor("gray"))
+
+            # Redimensionner l'image
+            pix = pix.scaled(150, 150, QtCore.Qt.AspectRatioMode.KeepAspectRatio,
+                             QtCore.Qt.TransformationMode.SmoothTransformation)
+
+            img_width = pix.width()
+            img_height = pix.height()
+
+            # Création du bouton
+            btn = QtWidgets.QPushButton(self)
+            btn.setFixedSize(img_width, img_height)
+            btn.setIcon(QtGui.QIcon(pix))
+            btn.setIconSize(QtCore.QSize(img_width, img_height))
+            btn.setStyleSheet("border: none;")
+            # btn.clicked.connect(lambda checked, p=img_path: self.open_reconstructed_dialog(p))
+            btn.clicked.connect(lambda checked, p=img_path, b=btn: self.select_image(p, b))
+
+            # Ajouter le bouton à la grille
+            self.initial_layout.addWidget(btn, i // 5, i % 5)  # Disposition des images dans une grille 5x2
+
+            print(f"Image {i + 1} ajoutée au layout")
+
+            # A voir si on peut pas le sortir de load pcq pas très beau
+            # Bouton "Valider" après la sélection d'images
+            # self.validate_btn = QtWidgets.QPushButton("Valider")
+            # self.validate_btn.clicked.connect(self.validate_selection)
+            # Attention !!!! Il est sur le bouton quitter !!!!
+            # self.initial_layout.addWidget(self.validate_btn, 2, 3, 1, 1, alignment=QtCore.Qt.AlignmentFlag.AlignRight)
+
+        print("Toutes les images ont été ajoutées au layout avec succès !")
+
+    def display_original_images(self):
+
+        print(f"Images sélectionnées : {self.selected_images}")
+
+        # Nettoyer l'affichage actuel
+        # Suppression des label (des 2 images) mais pas le label "Images séléctionnées"
+
+        for i in reversed(range(self.images_layout.count())):
+            widget = self.images_layout.itemAt(i).widget()
+            if widget :
+                widget.deleteLater()
+                # print("Label supprimé dans original_layout")
+
+        self.display_buttons(self.images_layout, self.selected_images, 2)
+
+    def display_buttons(self, layout, data_img, nb_col):
+        """Affiche des images sous forme de boutons cliquables."""
+
+        target_size = 128
+
+        # Ajouter les nouvelles images sous forme de boutons
+        for i, img_array in enumerate(data_img):
+            if isinstance(img_array, str):
+                img_qpixmap = QtGui.QPixmap(img_array)
+                #img_qpixmap = img_qpixmap.scaled(target_size, target_size, QtCore.Qt.AspectRatioMode.KeepAspectRatio, QtCore.Qt.TransformationMode.SmoothTransformation)
+                print("Image str chargée")
+            # Si c'est une liste de numpy array (les images regénérées),
+            elif isinstance(img_array, np.ndarray):
+                img_pil = Image.fromarray((img_array * 255).astype(np.uint8))
+                #img_pil = img_pil.resize((target_size, target_size), Image.Resampling.LANCZOS)
+                img_qpixmap = QtGui.QPixmap.fromImage(QtGui.QImage(
+                    img_pil.tobytes("raw", "RGB"),
+                    img_pil.width, img_pil.height, img_pil.width * 3, QtGui.QImage.Format.Format_RGB888
+                ))
+                print("Image np chargée")
+            img_qpixmap = img_qpixmap.scaled(target_size, target_size, QtCore.Qt.AspectRatioMode.KeepAspectRatio,
+                                             QtCore.Qt.TransformationMode.SmoothTransformation)
+            img_width = img_qpixmap.width()
+            img_height = img_qpixmap.height()
+            print("Dimensions récupérées")
+
+            # Création du bouton
+            btn = QtWidgets.QPushButton(self)
+            btn.setFixedSize(img_width, img_height)
+            btn.setIcon(QtGui.QIcon(img_qpixmap))
+            btn.setIconSize(QtCore.QSize(img_width, img_height))
+            btn.setStyleSheet("border: none;")
+            print("Img assimilée au btn")
+            btn.clicked.connect(lambda checked, p=img_array, b=btn: self.select_image_from_generated(p, b))
+            print("Btn connecté à select_image_from_generated")
+            # btn.clicked.connect(lambda checked: self.on_button_click(checked, img_array, btn))
+            # btn.clicked.connect(lambda checked, p=img_array, b=btn: self.say_hello(p, b))
+
+            # Associer le bouton à son tableau numpy dans le dictionnaire
+            self.button_image_map[btn] = img_array
+            print("Btn ajouté au dico")
+
+            layout.addWidget(btn, i // nb_col, i % nb_col)
+            print("Btn ajouté au layout")
+
+    def display_images(self, layout, img_size):
+        for img_data in self.selected_images:
+            # Créer un QLabel pour chaque image
+            label = QtWidgets.QLabel()
+            label.setAlignment(QtCore.Qt.AlignmentFlag.AlignCenter)
+            label.setStyleSheet("border: none; background: none;")
+
+            if isinstance(img_data, str):
+                original_img = QtGui.QPixmap(img_data)
+            # Si c'est une liste de numpy array (les images regénérées),
+            elif isinstance(img_data, np.ndarray):
+                # Convertir numpy array en QImage
+                img_pil = Image.fromarray((img_data * 255).astype(np.uint8))
+                original_img = QtGui.QPixmap.fromImage(QtGui.QImage(
+                    img_pil.tobytes("raw", "RGB"),
+                    img_pil.width, img_pil.height, img_pil.width * 3,
+                    QtGui.QImage.Format.Format_RGB888
+                ))
+            label.setPixmap(original_img.scaled(img_size, img_size, QtCore.Qt.AspectRatioMode.KeepAspectRatio))
+            layout.setAlignment(QtCore.Qt.AlignmentFlag.AlignCenter)  # Centre les images horizontalement
+            layout.addWidget(label)
+
+    def display_generated_images(self, generated_images):
+        """Affiche les 6 nouvelles images générées après application de l'algorithme génétique."""
+
+        # Nettoyer l'affichage actuel
+        # Suppression des boutons sauf "Valider", "Fermer"
+        for i in reversed(range(self.reconstructed_layout.count())):
+            widget = self.reconstructed_layout.itemAt(i).widget()
+            if widget and isinstance(widget, QtWidgets.QPushButton):
+                # A tester mais je pense qu'on peut enlever
+                if widget not in [self.validate_btn]:
+                    widget.deleteLater()
+                    # print("Bouton supprimé dans reconstructed_layout")
+
+        self.display_buttons(self.reconstructed_layout, generated_images, 3)
+        print("Affichage des images générées terminé.")
+
+    def display_definitive_portrait(self):
+        self.selected_buttons.clear()
+        print(
+            f"Après maj selected_images, len(img) : {len(self.selected_images)} et len(btn) : {len(self.selected_buttons)}")
+
+        if len(self.selected_images) != 1:
+            msg_box = QtWidgets.QMessageBox(self)
+            msg_box.setIcon(QtWidgets.QMessageBox.Icon.Warning)
+            msg_box.setWindowTitle("Erreur")
+            msg_box.setText("Veuillez sélectionner exactement une image")
+
+            msg_box.setMinimumSize(500, 300)  # Définit une taille minimale pour la boîte de dialogue
+            msg_box.setStyleSheet("""
+                                QMessageBox {
+                                    background-color: black;  /* Fond noir */
+                                    border: none;  /* Supprime les bordures */
+                                }
+                                QLabel {
+                                    color: white;  /* Texte en blanc */
+                                    font-size: 14px;  /* Taille de police */
+                                    font-weight: bold;  /* Mettre en gras (optionnel) */
+                                    border: none;
+                                }
+                                QPushButton {
+                                    background-color: gray;  /* Boutons en gris */
+                                    color: white;  /* Texte des boutons en blanc */
+                                    padding: 5px;  /* Réduit les marges internes */
+                                    border-radius: 10px;
+                                    border: none;
+                                }
+                                QPushButton:hover {
+                                    background-color: lightgray; /* Effet survol */
+                                }
+                            """)
+            msg_box.exec()  # Affiche la boîte de message
+            return
+        print("Il y a bien qu'une seule image sélectionnée !")
+
+        self.button_layout.removeWidget(self.validate_btn)
+        self.validate_btn.deleteLater()
+        self.button_layout.removeWidget(self.final_btn)
+        self.final_btn.deleteLater()
+        self.main_layout.removeItem(self.button_layout)
+        self.remove_layout(self.main_layout, self.original_layout)
+        self.remove_layout(self.main_layout, self.reconstructed_section_layout)
+        self.main_layout.addLayout(self.final_reconstruction_layout)
+        self.final_reconstruction_layout.addStretch(1)
+        self.main_layout.addStretch(1)
+        self.main_layout.addLayout(self.button_layout)
+        self.display_images(self.final_image_layout, 350)
+
+    def generate_new_images(self, selected_images):
+        """Génère 6 nouvelles images à partir des 2 images sélectionnées"""
+
+        # Charger et encoder les images sélectionnées
+        list_vectors = []
+
+        """
+        for img_path in selected_images:
+            img = Image.open(img_path).convert("RGB")
+        """
+
+        for img_data in selected_images:
+            # Si c'est un chemin de fichier (les 10 images générées initialement):
+            if isinstance(img_data, str):
+                img = Image.open(img_data).convert("RGB")
+                # print("Les images sont converties en RGB")
+            # Si c'est une liste de numpy array (les images regénérées),
+            # convertir en PIL.Image
+            elif isinstance(img_data, np.ndarray):
+                # Vérifier si c'est la bonne conversion
+                img = Image.fromarray((img_data * 255).astype(np.uint8))
+            else:
+                print(f"Type de donnée inattendu : {type(img_data)}")
+                continue  # On saute cet élément s'il est invalide
+
+            tensor_img = self.autoencoder.transforms(img).unsqueeze(0).to(self.autoencoder.device)
+
+            with torch.no_grad():
+                latent_vector = self.autoencoder.model.encode(tensor_img)
+                list_vectors.append(latent_vector.cpu().numpy())
+
+        # Appliquer l'algorithme génétique pour générer 6 nouvelles images
+        # new_targets = GAm.create_multiple_target_from_pictures([v[0] for v in list_vectors], 6)
+        # solutions = GAm.run_multiple_ga(new_targets)
+        solutions = udGA.run_ga(list_vectors, nb_solutions=6, crossover_method="blending", mutation_rate=0.1,sigma_mutation=0.1)
+        # Convertir en tenseur PyTorch
+        sol = torch.tensor(solutions, dtype=torch.float32).view(solutions.shape[0], 128, 8, 8)
+
+        with torch.no_grad():
+            reconstructed = self.autoencoder.model.decode(sol).cpu().numpy().transpose(0, 2, 3, 1)
+        print("Les solutions sont reconstruites")
+        # print(f"Les images originales sont : {self.selected_images}")
+
+        """
+        for i in reversed(range(self.initial_layout.count())):
+            widget = self.initial_layout.itemAt(i).widget()
+            if widget:
+                widget.deleteLater()  # Supprime le widget
+        """
+
+        if self.button_layout.indexOf(self.final_btn) == -1:  # Vérifie si le bouton est déjà dans le layout
+            self.button_layout.addWidget(self.final_btn, alignment=QtCore.Qt.AlignmentFlag.AlignRight)
+
+        # Afficher les images séléctionnées
+        print(self.selected_images)
+        self.display_original_images()
+        self.selected_images.clear()  # vérifier si c'est nécessaire
+        # Afficher les nouvelles images
+        self.display_generated_images(reconstructed)
+        print("L'étape de visualisation est réussit")
+
+    def validate_selection(self):
+        """Valide la sélection et affiche l'image reconstruite de la première image sélectionnée"""
+        # Une fois la première regénération réalisée,
+        # on capture le btn sélectionnée et non l'image donc
+        # ici il faut capturer l'image
+
+        self.selected_buttons.clear()
+        print(
+            f"Après maj selected_images, len(img) : {len(self.selected_images)} et len(btn) : {len(self.selected_buttons)}")
+        print(type(self.selected_images[0]))
+
+        if len(self.selected_images) != 2:
+            msg_box = QtWidgets.QMessageBox(self)
+            msg_box.setIcon(QtWidgets.QMessageBox.Icon.Warning)
+            msg_box.setWindowTitle("Erreur")
+            msg_box.setText("Veuillez sélectionner exactement deux images")
+
+            msg_box.setMinimumSize(500, 300)  # Définit une taille minimale pour la boîte de dialogue
+            msg_box.setStyleSheet("""
+                    QMessageBox {
+                        background-color: black;  /* Fond noir */
+                        border: none;  /* Supprime les bordures */
+                    }
+                    QLabel {
+                        color: white;  /* Texte en blanc */
+                        font-size: 14px;  /* Taille de police */
+                        font-weight: bold;  /* Mettre en gras (optionnel) */
+                        border: none;
+                    }
+                    QPushButton {
+                        background-color: gray;  /* Boutons en gris */
+                        color: white;  /* Texte des boutons en blanc */
+                        padding: 5px;  /* Réduit les marges internes */
+                        border-radius: 10px;
+                        border: none;
+                    }
+                    QPushButton:hover {
+                        background-color: lightgray; /* Effet survol */
+                    }
+                """)
+            msg_box.exec()
+            return
+
+        # self.initial_section_layout.removeWidget(self.title_label_choice)
+        # Supprimer l'ancien layout
+        self.remove_layout(self.main_layout, self.initial_section_layout)
+        # Supprimer le bouton "Nouvelles images"
+        if self.load_new_img in [self.button_layout.itemAt(i).widget() for i in range(self.button_layout.count())]:
+            self.button_layout.removeWidget(self.load_new_img)
+            self.load_new_img.deleteLater()
+        # Supprimer 'button_layout' temporairement
+        self.main_layout.removeItem(self.button_layout)
+        # Ajouter les nouveaux layouts
+        self.main_layout.addLayout(self.original_layout)
+        self.main_layout.addStretch(1)
+        self.main_layout.addLayout(self.reconstructed_section_layout)
+        self.main_layout.addStretch(1)
+        # Réajouter les boutons en bas
+        self.main_layout.addLayout(self.button_layout)
+        # Ouvre la fenêtre d'image reconstruite pour la première image
+        self.generate_new_images(self.selected_images)
+        # self.open_reconstructed_dialog(img_path)
+
+    def select_image(self, img_path, button):
+        """Sélectionne une image et l'encadre en rouge"""
+        if img_path not in self.selected_images:
+            self.selected_images.append(img_path)
+            # Ajout d'une ombre portée
+            shadow = QtWidgets.QGraphicsDropShadowEffect()
+            shadow.setBlurRadius(20)  # Intensité de l'effet
+            shadow.setColor(QtGui.QColor(180, 180, 180))
+            shadow.setOffset(0, 0)  # Pas de décalage, effet centré
+            button.setGraphicsEffect(shadow)
+        else:
+            self.selected_images.remove(img_path)
+            button.setGraphicsEffect(None)  # Retirer l'effet d'ombrage
+
+    def select_image_from_generated(self, img_array, button):
+        """Sélectionne un bouton (image générée) parmi ceux qui sont affichés."""
+
+        # Vérifier si le bouton est déjà dans la liste des boutons sélectionnés
+        # Je ne peux pas aller chercher directement si l'img est dans la liste
+        # pcq c'est galère de faire ça avec les 3D numpy donc je passe par le bouton
+        # que j'ai associé à l'image dans un dictonnaire donc on va pouvoir aller
+        # rechercher l'image associée
+        # Sûrement pas la méthode la plus jolie mai sj'ai rien trouvé d'autre
+        associated_img = self.button_image_map.get(button)
+        if button not in self.selected_buttons:
+            self.selected_buttons.append(button)
+            print("Bouton ajouté")
+            # Ajout de l'image correspondante avec son identifiant
+            if associated_img is not None and id(associated_img) not in [id(img) for img in self.selected_images]:
+                print("{associated_img} est trouvée")
+                self.selected_images.append(associated_img)
+            # Ajout d'une ombre portée
+            shadow = QtWidgets.QGraphicsDropShadowEffect()
+            shadow.setBlurRadius(20)  # Intensité de l'effet
+            shadow.setColor(QtGui.QColor(180, 180, 180))
+            shadow.setOffset(0, 0)  # Pas de décalage, effet centré
+            button.setGraphicsEffect(shadow)
+        else:
+            self.selected_buttons.remove(button)
+            # Supprimer l'image associée en comparant les identifiants
+            self.selected_images = [img for img in self.selected_images if id(img) != id(associated_img)]
+            button.setGraphicsEffect(None)
+
+    def remove_layout(self, layout_parent, layout):
+        """Supprime un layout et tous ses widgets du layout_parent"""
+
+        if layout is not None:
+            # Supprimer tous les widgets à l'intérieur du layout
+            while layout.count():
+                item = layout.takeAt(0)  # Prend l'élément (widget ou sous-layout)
+
+                if item.widget():
+                    item.widget().deleteLater()  # Supprime le widget
+                elif item.layout():
+                    self.remove_layout(layout, item.layout())  # Supprime récursivement les sous-layouts
+
+            # Retirer le layout du parent et le supprimer
+            layout_parent.removeItem(layout)
+
+
+class AutoencoderModel:
+    # Classe pour charger et utiliser l'autoencodeur
+
+    def __init__(self, model_path="conv_autoencoder.pth", device=None):  # "Autoencodeur/conv_autoencoder.pth"
+        # self.device = torch.device("cpu")  # Forcer l'exécution sur CPU
+        self.device = device if device else torch.device("cuda" if torch.cuda.is_available() else "cpu")
+        self.model = self.load_model(model_path)
+        self.transforms = self.create_transforms()
+
+    def load_model(self, model_path):
+        # Charge le modèle
+        class ConvAutoencoder(torch.nn.Module):
+            def __init__(self):
+                super().__init__()
+                self.encoder = torch.nn.Sequential(
+                    torch.nn.Conv2d(3, 16, 3, stride=2, padding=1),
+                    torch.nn.ReLU(True),
+                    torch.nn.Conv2d(16, 32, 3, stride=2, padding=1),
+                    torch.nn.ReLU(True),
+                    torch.nn.Conv2d(32, 64, 3, stride=2, padding=1),
+                    torch.nn.ReLU(True),
+                    torch.nn.Conv2d(64, 128, 3, stride=2, padding=1),
+                    torch.nn.ReLU(True),
+                )
+                self.decoder = torch.nn.Sequential(
+                    torch.nn.ConvTranspose2d(128, 64, 3, stride=2, padding=1, output_padding=1),
+                    torch.nn.ReLU(True),
+                    torch.nn.ConvTranspose2d(64, 32, 3, stride=2, padding=1, output_padding=1),
+                    torch.nn.ReLU(True),
+                    torch.nn.ConvTranspose2d(32, 16, 3, stride=2, padding=1, output_padding=1),
+                    torch.nn.ReLU(True),
+                    torch.nn.ConvTranspose2d(16, 3, 3, stride=2, padding=1, output_padding=1),
+                    torch.nn.Sigmoid(),
+                )
+
+            def encode(self, x):
+                return self.encoder(x)
+
+            def decode(self, z):
+                return self.decoder(z)
+
+            def forward(self, x):
+                return self.decoder(self.encoder(x))
+
+        model = ConvAutoencoder().to(self.device)
+        model.load_state_dict(torch.load(model_path, map_location=self.device))
+        model.eval()
+        return model
+
+    def create_transforms(self):
+        # Transformations pour adapter l'image au modèle
+        return transforms.Compose([
+            transforms.Resize((128, 128)),
+            transforms.CenterCrop((128, 128)),
+            transforms.ToTensor(),
+        ])
+
+
+
+##############################################################################
+# 3)Background Vidéo
+##############################################################################
+class BackgroundVideoWidget(QtWidgets.QGraphicsView):
+    def __init__(self, video_path, parent=None):
+        super().__init__(parent)
+        self.setRenderHint(QtGui.QPainter.RenderHint.Antialiasing)
+        self.setHorizontalScrollBarPolicy(QtCore.Qt.ScrollBarPolicy.ScrollBarAlwaysOff)
+        self.setVerticalScrollBarPolicy(QtCore.Qt.ScrollBarPolicy.ScrollBarAlwaysOff)
+        self.setStyleSheet(
+            "border: none; background: transparent;")  # Fond transparent pour ne pas cacher les autres widgets
+        self.setAttribute(QtCore.Qt.WidgetAttribute.WA_TransparentForMouseEvents,
+                          True)  # Permet aux événements souris de passer à travers
+
+        # Création d'une scène graphique
+        self.scene = QtWidgets.QGraphicsScene(self)
+        self.setScene(self.scene)
+
+        # Ajout de l'élément vidéo
+        self.video_item = QtMultimediaWidgets.QGraphicsVideoItem()
+        self.scene.addItem(self.video_item)
+
+        # Configuration du player
+        self.player = QtMultimedia.QMediaPlayer(self)
+        self.player.setVideoOutput(self.video_item)
+        self.player.setSource(QtCore.QUrl.fromLocalFile(video_path))
+        self.player.setLoops(QtMultimedia.QMediaPlayer.Loops.Infinite)  # Boucle infinie
+
+        # Ajout de la sortie audio
+        self.audio_output = QtMultimedia.QAudioOutput(self)
+        self.player.setAudioOutput(self.audio_output)
+        self.audio_output.setVolume(0.3)  # Volume réglable (de 0.0 à 1.0)
+
+        self.player.play()
+
+    def resizeEvent(self, event):
+        """ Ajuste la vidéo à la taille du widget """
+        self.scene.setSceneRect(0, 0, self.width(), self.height())
+        self.video_item.setSize(QtCore.QSizeF(self.width(), self.height()))
+        super().resizeEvent(event)
+
+
+##############################################################################
+# 4) Page Splash (fade in + fade out du texte)
+##############################################################################
+class SplashPage(QtWidgets.QWidget):
+    """Page de splash avec effets de fondu entrant/sortant
+    Points clés:
+    Système d'animation :
+        Deux animations PropertyAnimation pour les fades
+        Courbe InOutQuad pour un effet smooth
+        Timer pour la transition automatique
+
+    Rendu du texte :
+        Positionnement mathématiquement centré
+        Utilisation de FontMetrics pour précision
+        Effet "texte creux" avec contour+remplissage
+
+    Signalisation :
+        Émission du signal à la fin du fade out
+        Permet de chaîner des événements
+
+    Valeurs remarquables :
+        Durées (1500ms, 3000ms)
+        Taille police (72pt)
+        Épaisseur contour (5px)
+    """
+
+    fade_out_done = QtCore.pyqtSignal()
+    """Signal émis quand l'animation de disparition est terminée"""
+
+    def __init__(self, parent=None):
+        """
+        Initialise l'écran de splash avec animations.
+
+        Args :
+            parent (QWidget, optional) : Widget parent. Par défaut None.
+
+        Configuration :
+        - Fond noir
+        - Effet d'opacité animé
+        - Texte centré avec style
+        - Séquence automatique fade in -> pause -> fade out
+        """
+        super().__init__(parent)
+        # Configuration visuelle de base
+        self.setStyleSheet("background-color: #000000;")
+        self.setAutoFillBackground(True)  # Remplissage solide
+
+        # Setup de l'effet d'opacité
+        self.opacity_effect = QtWidgets.QGraphicsOpacityEffect(self)
+        self.setGraphicsEffect(self.opacity_effect)
+        self.opacity_effect.setOpacity(0)  # Commence invisible
+
+        # Animation d'apparition (fade in)
+        self.anim_in = QtCore.QPropertyAnimation(self.opacity_effect, b"opacity")
+        self.anim_in.setDuration(1500)  # 1.5 seconde
+        self.anim_in.setStartValue(0)  # Complètement transparent
+        self.anim_in.setEndValue(1)  # Complètement opaque
+        self.anim_in.setEasingCurve(QtCore.QEasingCurve.Type.InOutQuad)  # Courbe de progression
+        self.anim_in.start()  # Démarre immédiatement
+
+        # Programme le fade out après 3 secondes (3000ms)
+        QtCore.QTimer.singleShot(3000, self.start_fade_out)
+
+    def start_fade_out(self):
+        """
+        Lance l'animation de disparition (fade out).
+
+        Configuration :
+        - Durée : 1.5 seconde
+        - De opaque (1) à transparent (0)
+        - Même courbe de progression que le fade in
+        - Émet le signal fade_out_done à la fin
+        """
+        self.anim_out = QtCore.QPropertyAnimation(self.opacity_effect, b"opacity")
+        self.anim_out.setDuration(1500)
+        self.anim_out.setStartValue(1)
+        self.anim_out.setEndValue(0)
+        self.anim_out.setEasingCurve(QtCore.QEasingCurve.Type.InOutQuad)
+        self.anim_out.finished.connect(lambda: self.fade_out_done.emit())
+        self.anim_out.start()
+
+    def paintEvent(self, event):
+        """
+        Dessine le contenu du splash (texte avec effets).
+
+        Techniques :
+        - Texte vectoriel (QPainterPath)
+        - Contour noir épais (5px)
+        - Remplissage blanc
+        - Antialiasing pour lissage
+        - Positionnement centré précis
+        """
+        painter = QtGui.QPainter(self)
+        painter.setRenderHint(QtGui.QPainter.RenderHint.Antialiasing)  # Lissage activé
+        rect = self.rect()  # Dimensions du widget
+
+        # Configuration du texte
+        text = "Agency studio"
+        font = QtGui.QFont("Arial", 72, QtGui.QFont.Weight.Bold)  # Police gras 72pt
+
+        # Calcul positionnement précis
+        fm = QtGui.QFontMetrics(font)
+        text_width = fm.horizontalAdvance(text)
+        text_height = fm.ascent()  # Hauteur au-dessus de la baseline
+
+        # Centrage horizontal et vertical
+        x = (rect.width() - text_width) / 2
+        y = (rect.height() + text_height) / 2  # Centre vertical basé sur l'ascent
+
+        # Création du chemin vectoriel
+        path = QtGui.QPainterPath()
+        path.addText(x, y, font, text)
+
+        # Dessin du contour (ombre/contour noir)
+        pen = QtGui.QPen(QtGui.QColor("#000000"), 5)  # Contour noir 5px
+        painter.strokePath(path, pen)
+
+        # Remplissage du texte (blanc)
+        painter.fillPath(path, QtGui.QColor("white"))
+
+
+##############################################################################
+# 5) Page d'accueil (menu latéral + titre + nouveau background Cyberpunk)
+##############################################################################
+class HomePage(QtWidgets.QWidget):
+    def __init__(self, parent=None):
+        super().__init__(parent)
+        self.initUI()
+
+    def initUI(self):
+        self.main_layout = QtWidgets.QHBoxLayout(self)
+        self.main_layout.setContentsMargins(0, 0, 0, 0)
+        self.main_layout.setSpacing(0)
+
+        # Définition du chemin de la vidéo
+        video_path = os.path.join("..", "Elements graphiques", "Background",
+                                  "night-walk-cyberpunk-city-pixel-moewalls-com.mp4")
+        self.background = BackgroundVideoWidget(video_path)
+
+        # Stack pour gérer l'empilement
+        stacked = QtWidgets.QStackedLayout()
+        stacked.setStackingMode(QtWidgets.QStackedLayout.StackingMode.StackAll)
+        stacked.addWidget(self.background)
+
+        # Overlay des éléments interactifs
+        overlay = QtWidgets.QWidget()
+        overlay_layout = QtWidgets.QHBoxLayout(overlay)
+        overlay_layout.setContentsMargins(0, 0, 0, 0)
+        overlay_layout.setSpacing(0)
+
+        self.menu_widget = QtWidgets.QWidget()
+        self.menu_widget.setFixedWidth(220)
+        self.menu_widget.setStyleSheet("background-color: rgba(0, 0, 0, 200);")
+        menu_layout = QtWidgets.QVBoxLayout(self.menu_widget)
+        menu_layout.setContentsMargins(15, 15, 15, 15)
+        menu_layout.setSpacing(15)
+
+        menu_label = QtWidgets.QLabel("Menu")
+        menu_label.setAlignment(QtCore.Qt.AlignmentFlag.AlignCenter)
+        menu_label.setStyleSheet("color: white; font-size: 24px; font-weight: bold;")
+        menu_layout.addWidget(menu_label, alignment=QtCore.Qt.AlignmentFlag.AlignHCenter)
+        menu_layout.addStretch(1)
+
+        self.tutoriel_btn = QtWidgets.QPushButton("Tutoriel")
+        self.generation_btn = QtWidgets.QPushButton("Génération")
+        self.quit_btn = QtWidgets.QPushButton("Quitter")
+
+        for btn in [self.tutoriel_btn, self.generation_btn, self.quit_btn]:
+            btn.setStyleSheet("""
+                QPushButton {
+                    border: 2px solid #fff;
+                    border-radius: 5px;
+                    padding: 10px;
+                    font-size: 16px;
+                    color: white;
+                    background-color: #444;
+                }
+                QPushButton:hover {
+                    background-color: #666;  /* Ajout du survol pour highlight */
+                }
+            """)
+            menu_layout.addWidget(btn)
+
+        menu_layout.addStretch(2)
+        overlay_layout.addWidget(self.menu_widget, 0)
+
+        self.content_widget = QtWidgets.QWidget()
+        content_layout = QtWidgets.QVBoxLayout(self.content_widget)
+        content_layout.setContentsMargins(0, 0, 0, 0)
+        content_layout.setSpacing(0)
+
+        self.title_label = QtWidgets.QLabel("Peacekeeper")
+        self.title_label.setAlignment(QtCore.Qt.AlignmentFlag.AlignCenter)
+        self.title_label.setStyleSheet("color: white; font-size: 60px; font-weight: bold;")
+        content_layout.addStretch(1)
+        content_layout.addWidget(self.title_label)
+        content_layout.addStretch(2)
+        overlay_layout.addWidget(self.content_widget, 1)
+
+        stacked.addWidget(overlay)
+        container = QtWidgets.QWidget()
+        container.setLayout(stacked)
+        self.main_layout.addWidget(container)
+
+        self.quit_btn.clicked.connect(self.show_quit_confirmation)
+
+    def show_quit_confirmation(self):
+        dialog = QuitConfirmationDialog(self)
+        if dialog.exec() == QtWidgets.QDialog.DialogCode.Accepted:
+            QtCore.QCoreApplication.quit()
+
+
+##############################################################################
+# 5a) Gestion de la sortie de l'application
+##############################################################################
+class QuitConfirmationDialog(QtWidgets.QDialog):
+    """Boîte de dialogue de confirmation pour quitter l'application"""
+
+    def __init__(self, parent=None):
+        super().__init__(parent)
+        self.setWindowFlags(QtCore.Qt.WindowType.FramelessWindowHint | QtCore.Qt.WindowType.Dialog)
+        self.setModal(True)
+        self.setFixedSize(600, 300)
+        self.setStyleSheet("background-color: #000000; border: 5px solid #f55;")
+        self.setAutoFillBackground(True)
+
+        # Layout principal
+        layout = QtWidgets.QVBoxLayout(self)
+        layout.setContentsMargins(20, 20, 20, 20)
+
+        # Message de confirmation
+        self.text_label = QtWidgets.QLabel("Voulez-vous vraiment quitter ?")
+        self.text_label.setStyleSheet("color: white; font-size: 24px;")
+        self.text_label.setAlignment(QtCore.Qt.AlignmentFlag.AlignCenter)
+        layout.addWidget(self.text_label)
+
+        # Boutons
+        btn_layout = QtWidgets.QHBoxLayout()
+
+        # Bouton Non
+        no_btn = QtWidgets.QPushButton("Non")
+        no_btn.setStyleSheet("""
+            QPushButton {
+                border: 2px solid #fff;
+                padding: 10px;
+                font-size: 16px;
+                color: white;
+                background-color: #444;
+            }
+            QPushButton:hover {
+                background-color: #666;
+            }
+        """)
+        no_btn.clicked.connect(self.reject)
+        btn_layout.addWidget(no_btn)
+
+        # Bouton Oui
+        yes_btn = QtWidgets.QPushButton("Oui")
+        yes_btn.setStyleSheet("""
+            QPushButton {
+                border: 2px solid #f55;
+                padding: 10px;
+                font-size: 16px;
+                color: white;
+                background-color: #944;
+            }
+            QPushButton:hover {
+                background-color: #a55;
+            }
+        """)
+        yes_btn.clicked.connect(self.accept)  # Important: connecté à accept()
+        btn_layout.addWidget(yes_btn)
+
+        layout.addLayout(btn_layout)
+
+
+##############################################################################
+# 6) Fenêtre principale, gérant Splash + HomePage dans UN SEUL QStackedWidget
+##############################################################################
+class MainWindow(QtWidgets.QMainWindow):
+    """Fenêtre principale gérant la navigation entre pages.
+
+    Points clés :
+    Architecture des couches :
+        Utilisation de QStackedLayout avec mode StackAll
+        Fond défilant en arrière-plan
+        Éléments d'interface en superposition
+
+    Menu latéral :
+        Largeur fixe de 220px
+        Fond semi-transparent (rgba)
+        Boutons stylisés avec effets hover
+
+    Titre central :
+        Police [] 60pt en gras
+        Ombre portée pour meilleure lisibilité
+        Positionnement flexible avec stretches
+
+    Gestion des espaces :
+        Marges et espacements précis
+        Utilisation de stretch pour centrer
+        Suppression des marges inutiles
+    """
+
+    def __init__(self):
+        super().__init__()
+
+        # Fenêtre plein écran, sans décorations
+        self.setWindowFlags(QtCore.Qt.WindowType.FramelessWindowHint)
+        self.showFullScreen()
+
+        self.stack = QtWidgets.QStackedWidget()
+        self.setCentralWidget(self.stack)
+
+        # Splash
+        self.splash_page = SplashPage()
+        self.splash_page.fade_out_done.connect(self.go_home)
+        self.stack.addWidget(self.splash_page)
+
+        # Home
+        self.home_page = HomePage(parent=self)
+        self.stack.addWidget(self.home_page)
+
+        # On commence sur le splash
+        self.stack.setCurrentWidget(self.splash_page)
+
+        # Connecter les boutons
+        self.home_page.tutoriel_btn.clicked.connect(self.open_tutoriel)
+        self.home_page.generation_btn.clicked.connect(self.open_generation)
+
+    def go_home(self):
+        self.stack.setCurrentWidget(self.home_page)
+
+    def open_tutoriel(self):
+        sentences = [
+            "Bienvenue dans le tutoriel !",
+            "Ici, vous apprendrez à utiliser le programme.",
+            "Appuyez sur Espace ou A pour passer à la phrase suivante.",
+            "Vous pouvez quitter à tout moment en cliquant sur 'Skip tutoriel'."
+        ]
+        dialog = TutorielDialog(sentences, self)
+        dialog.exec()
+
+    def open_generation(self):
+        # Ouvre la fenêtre de génération
+        folder = "../Data bases/Celeb A/Images/selected_images"  # adapte le chemin
+        dialog = GenerationDialog(folder, self)
+        dialog.exec()
+
+
+##############################################################################
+# 7) Style de l'application
+##############################################################################
+class AppStyler:
+    """Gestionnaire des styles globaux de l'application"""
+
+    @staticmethod
+    def setup_style(app):
+        """
+        Configure le style visuel global de l'application.
+
+        Parameters
+        ----------
+        app : QApplication
+            Instance de l'application Qt
+
+        Applique :
+        - Le style Fusion
+        - Une palette de couleurs sombre
+        - Les couleurs de base noires
+        """
+        app.setStyle('Fusion')
+        dark_palette = QtGui.QPalette()
+        dark_palette.setColor(QtGui.QPalette.ColorRole.Window, QtGui.QColor(0, 0, 0))
+        dark_palette.setColor(QtGui.QPalette.ColorRole.WindowText, QtGui.QColor(255, 255, 255))
+        dark_palette.setColor(QtGui.QPalette.ColorRole.Base, QtGui.QColor(0, 0, 0))
+        app.setPalette(dark_palette)
+
+
+##############################################################################
+# 8) Curseurs personnalisés
+##############################################################################
+class CursorManager:
+    """Gestion centralisée des curseurs personnalisés"""
+
+    @staticmethod
+    def create(img_path, hotspot=(15, 15)):
+        """
+        Crée un curseur personnalisé à partir d'une image.
+
+        Parameters
+        ----------
+        img_path : str
+            Chemin vers l'image du curseur
+        hotspot : tuple, optional
+            Position du point de clic (x,y), par défaut (15,15)
+
+        Returns
+        -------
+        QCursor
+            Curseur personnalisé ou curseur par défaut en cas d'erreur
+
+        Gère les cas où :
+        - Le fichier image n'existe pas
+        - L'image ne peut pas être chargée
+        """
+        pixmap = QtGui.QPixmap(img_path)
+        if pixmap.isNull():
+            print(f"ERREUR: Impossible de charger {img_path}")
+            return QtGui.QCursor()
+        return QtGui.QCursor(pixmap, *hotspot)
+
+    @staticmethod
+    def apply_global_style(app, default_path, pointer_path):
+        """
+        Applique les styles de curseur globaux.
+
+        Parameters
+        ----------
+        app : QApplication
+            Instance de l'application Qt
+        default_path : str
+            Chemin vers l'image du curseur par défaut
+        pointer_path : str
+            Chemin vers l'image du curseur de type pointeur
+
+        Configure :
+        - Le curseur par défaut pour toute l'application
+        - Le curseur spécial pour les boutons
+        - Gère automatiquement la conversion des chemins pour CSS
+        """
+        default_css = default_path.replace("\\", "/")
+        pointer_css = pointer_path.replace("\\", "/")
+
+        app.setStyleSheet(f"""
+            * {{
+                cursor: url("{default_css}") 15 15, default;
+            }}
+            QPushButton, QPushButton:hover {{
+                cursor: url("{pointer_css}") 15 15, pointer;
+            }}
+        """)
+        app.setOverrideCursor(CursorManager.create(default_path))
+
+    @staticmethod
+    def apply_to_hierarchy(widget, cursor):
+        """
+        Applique un curseur à un widget et toute sa hiérarchie.
+
+        Parameters
+        ----------
+        widget : QWidget
+            Widget racine à partir duquel appliquer
+        cursor : QCursor
+            Curseur à appliquer
+
+        Parcourt récursivement toute l'arborescence des widgets
+        """
+        widget.setCursor(cursor)
+        for child in widget.findChildren(QtWidgets.QWidget):
+            child.setCursor(cursor)
+
+
+##############################################################################
+# 9) Fonctions de vérifications au lacement
+##############################################################################
+def dezip_images():
+    """
+    Vérifie si le dossier 'selected_images' contient des fichiers, sinon extrait l'archive zip correspondante.
+
+    Cette fonction s'assure que :
+    - Si le dossier 'selected_images' est vide ou inexistant, il est créé.
+    - Si une archive 'selected_images.zip' est présente, elle est extraite dans le répertoire parent.
+    - Si l'archive zip est absente et que le dossier est vide/inexistant, une exception est levée.
+
+    Notes
+    -----
+    - Le dossier des images est situé dans :
+      ``Data bases/Celeb A/Images/selected_images``
+    - L'archive zip est située dans :
+      ``Data bases/Celeb A/Images/selected_images.zip``
+
+    Raises
+    ------
+    FileNotFoundError
+        Si l'archive zip est absente et que le dossier des images est inexistant ou vide.
+    """
+    # Définition des chemins absolus
+    base_dir = os.path.abspath(os.path.join(os.path.dirname(__file__), "..", "Data bases", "Celeb A", "Images"))
+    folder = os.path.join(base_dir, "selected_images")
+    zip_path = os.path.join(base_dir, "selected_images.rar")
+
+    # Vérifier si le dossier existe et contient au moins un fichier
+    if os.path.exists(folder) and any(os.scandir(folder)):
+        return  # Dossier déjà rempli, pas besoin de dézipper
+
+    # Si le dossier est vide ou inexistant, tenter de dézipper l'archive
+    if os.path.exists(zip_path):
+        os.makedirs(folder, exist_ok=True)  # Créer le dossier s'il n'existe pas
+        with zipfile.ZipFile(zip_path, 'r') as zip_ref:
+            zip_ref.extractall(base_dir)  # Extraire dans le dossier parent pour recréer la structure
+    else:
+        raise FileNotFoundError(f"L'archive zip n'a pas été trouvée : {zip_path}")
+
+##############################################################################
+# 10) Lancement
+##############################################################################
+def main():
+    """Point d'entrée principal de l'application.
+    """
+    dezip_images()
+    app = QtWidgets.QApplication(sys.argv)
+    AppStyler.setup_style(app)
+
+    cursor_dir = os.path.join("..", "Elements graphiques", "Curseur", "dark-red-faceted-crystal-style")
+    default_cursor_path = os.path.abspath(os.path.join(cursor_dir, "cursor_resized.png"))
+    pointer_cursor_path = os.path.abspath(os.path.join(cursor_dir, "pointer_resized.png"))
+
+    CursorManager.apply_global_style(app, default_cursor_path, pointer_cursor_path)
+    window = MainWindow()
+    CursorManager.apply_to_hierarchy(window, CursorManager.create(default_cursor_path))
+    window.show()
+    ret = app.exec()
+    sys.exit(ret)
+
+
+if __name__ == "__main__":
+    main()