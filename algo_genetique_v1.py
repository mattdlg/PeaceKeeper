"""
Projet Portrait robot numérique 
-------------------------------
Algorithme génétique :
    Création d'images similaires à une image 
    de départ à l'aide d'un algorithme simulant
    l'évolution d'une population par sélection 
    naturelle.
-------------------------------
Auteurs : 
    Deléglise Matthieu et Durand Julie
-------------------------------
Version : 
    1.1 (07/03/2025)
"""
import numpy as np
import matplotlib.pyplot as plt

class GeneticAlgorithm():
    """
    Class GeneticAlgorithm

    This algorithm aims at creating a set of images similar to a target picture using 
    a genetic algorithm. 
    These images are all representing as vectors of dimension n, which are the 
    representation of the images in the latent space of an autoencoder.

    """
    def __init__(self, target, max_iteration):
        """
        Creation of an instance of the GeneticAlgorithm class.

        Parameters
        ----------
        target : np.array
            Vector of size n representing the target photo in the latent space of the autoencoder. 
        max_iteration : int
            Maximal number of generation to obtain the final population

        Returns
        -------
        None

        """
        self.target_photo = target
        self.dimension = len(target) # dimension of the vector space = "number of gene of one individual"

        self.max_iteration = max_iteration

        self.population = self.create_random_init_pop() # list : initial population from which the evolutionary process begins
        self.generation = None # list : selected population based on fitness at each generation
         
        # self.count_generation = 1 # to count the number of generations and plot it afterwards. # pas utile si génération en clé du dico

        self.dico_fitness = {} # dictionnary to memorize the fitness values of the population at each generation

    def create_random_init_pop(self):
        """
        Creation of a list of ten vectors to start the evolution process.

        Parameters
        ----------
        None
            Use only the dimension of the given target

        Returns
        -------
        init_population : list
            List of the vectors of the initial individuals generated randomly

        """

        init_population = []

<<<<<<< HEAD
        for i in range(10) :
            # Attention la vrai population n'aura pas que des coordonnées enière probablement
            init_population.append(np.random.randint, size = self.dimension) # Generate an individual randomly
=======
        for i in range(10) : 
            init_population.append(np.random.randint(2, size = self.dimension)) #Generate an individual randomly
>>>>>>> 18597d07

        return init_population
    
    def calculate_fitness(self):

        """
        Compute and store fitness of each individual

        Parameters
        ----------
        None 
            We use the euclidien distance to compute fitness (we might add a method parameter to test other metrics)

        Returns
        -------
        fitness : list
            List of the fitness of each individual in the same ordre as given by self.population.

        """

        fitness = []

        for i in range(len(self.population)) :
<<<<<<< HEAD
            fitness.append(np.sqrt(np.sum(np.square(self.population[i] - self.target_photo)))) # Compute euclidean distance with the formula
            
=======
            fitness.append(np.sqrt(np.sum(np.square(self.population[i] - self.target_photo)))) #Compute euclidean distance with the formula

>>>>>>> 18597d07
        return fitness
    
    def select(self, nb_generation, criteria = "threshold"):

        """
        Select a pair number of individuals according to their fitness. This set of individuals will then 
        endure crossover and mutation.
        
        Possibly use two different criteria to do so : 
            - threshold : choose only the individuals that have a fitness greater than the average one.
            - Roulette_Wheel : include a part of random in the process.

        Parameters
        ----------
        nb_generation : int
            The index of the generation the algorithm is currently in.
        
        criteria : string
            Name of the criteria used for the selection. Default is "threshold".
            Other criterion is "Roulette_Wheel ".

        Returns
        -------
        generation : list
            List of individuals selected to pursue algorithm.

        """
        generation = []

        if criteria == "threshold" :
            fitness_avg = sum(self.dico_fitness[nb_generation])/len(self.dico_fitness[nb_generation]) # Compute average fitness
            for i in range(len(self.population)) : 
                if  self.dico_fitness[nb_generation][i] >= fitness_avg : #Selection of the individuals
                    generation.append(self.population[i])
            if len(generation)%2 != 0 :       # if we don't have a pair number of individuals
                generation.append(self.population[0]) # Rajoute le 1er terme, à modifier car si le 1er terme est déjà inclus on a un problème

        elif criteria == "Roulette_Wheel" :
            # A faire 
            a=1

        else : 
            print("Error, unknown method")

        return generation
    
    def crossover_and_mutations(self, crossover_proba):
        """
        Last step of each loop of the genetic algorithm : 
        - breeding between parents (crossover) too give a child population, 
        - mutation on these children

        Parameters
        ----------
        crossover_proba : float
            Probability of crossing over between two parents (between 0 and 1)

        Returns
        -------
        new_populations : list
            List of the vectors of the new population composed of the parents 
            (best individuals from the previous generation) and their children.

        """
        new_population = self.generation[:] # new population will also contained the selected parents from the previous generation
        for i in range(0, len(self.generation), 2): # Caution : this imply that the generation contain an even number of parents 
            parent1 = self.generation[i]
            parent2 = self.generation[i+1]
            
            # Crossovers
            if np.random.random_sample < crossover_proba :
                child1, child2 = self.crossover(parent1, parent2, method="single-point")
            else : # no crossing over : children are equal to parents (before mutation)
                child1, child2 = parent1, parent2
            
            # Mutations
            new_population.append(self.mutation(child1), 0.1, 0.5, method="constant")
            new_population.append(self.mutation(child2), 0.1, 0.5, method="constant")
            
        return new_population
    
    def crossover(self, parent1, parent2, method = "single-point"):
        """
        Implementation of a crossing over between two parents vectors. 
        The function exchange some of the vectors' coordinates to 
        create two children vectors. 

        Possibly use three different methods to do so : 
            - single-point : exchange every coordinates after this index (included).
            - two-points : exchange every coordinates between the lower and upper bound (included).
            - uniform : for each coordinate : toss a coin to know if it will be from the first or 
            the second parent (if no coordinate were exchanged, randomly choose one to exchange).

        Parameters
        ----------
        parent1 : np.array
            Array of dimension n representing the first parent (vector).
        parent2 : np.array
            Array of dimension n representing the second parent (vector).
        method : string
            Name of the method used for the crossing over. Default is "single-point".
            Other methods are "two-points" and "uniform".

        Returns
        -------
        children1 : np.array
            Array of dimension n representing the first child (vector).
        children2 : np.array
            Array of dimension n representing the second child (vector).

        """
        if method == "single-point" : # exchange every coordinates after a random index, including this index.
            crossing_point = np.random.randint(1, self.dimension) # self.dimension = size of the vectors = dimension of the vector space
            print(crossing_point)
            children1 = np.concatenate((parent1[:crossing_point], parent2[crossing_point:]))
            children2 = np.concatenate((parent2[:crossing_point], parent1[crossing_point:]))

        elif method == "two-points" : # exchange every coordinates between two indexes, including them
            low_crossing_point = np.random.randint(0, self.dimension) # lower bound can be any index in the range of the size of the vectors
            upper_bound = min(low_crossing_point + (self.dimension-1), self.dimension) # to be sure that not every coordinates are exchanged (meaning that children = parents), we ensure that at least one stay the same
            high_crossing_point = np.random.randint(low_crossing_point, upper_bound) # upper bound cannot be inferior to the lower one
            print(low_crossing_point, high_crossing_point)
            children1 = np.concatenate((parent1[:low_crossing_point], parent2[low_crossing_point:high_crossing_point+1], parent1[high_crossing_point+1:]))
            children2 = np.concatenate((parent2[:low_crossing_point], parent1[low_crossing_point:high_crossing_point+1], parent2[high_crossing_point+1:]))

        elif method == "uniform" : # randomly choose from which parents a coordinate will be 
            children1, children2 = np.array([0 for _ in range(self.dimension)]), np.array([0 for _ in range(self.dimension)])
            for i in range(self.dimension):
                p = np.random.randint(0,2) # tossing a coin : result = 0 or 1
                if p == 0 : # coordinate of child i come from parent i
                    children1[i] = parent1[i]
                    children2[i] = parent2[i]
                else : # coordinate of child i come from the other parent
                    children1[i] = parent2[i]
                    children2[i] = parent1[i]

            if np.array_equal(children1, parent1) : # if no exchange were made, while we want at least one when there is a crossover:
                random_index = np.random.randint(self.dimension) # randomly choose a coordinate to exchange to ensure that children differ from parents
                children1[random_index] = parent2[random_index]
                children2[random_index] = parent1[random_index]
        else : 
            print("Error, unknown method")
            children1, children2 = parent1, parent2 # keep children equal to parents if a wrong method is called

        return children1, children2
    
    def mutation(self, chr, mutation_rate, sigma_mutation, method = "constant"):
        """
        Implementation of a mutational event on a chromosome/individual (vector).
        Each gene (coordinate) of the chromosome as a probability of mutating depending
        on the mutation rate given in parameter. 

        Mutations are drawn from a normal distribution distributed around 0. 
        Modifying the standard deviation sigma allows to have bigger or smaller mutations.

        Two different methods are implemented : 
            - constant : In this case, there is one single mutation rate given as parameter. 
            Each chromosome in the population have the same probability of mutation for their genes.
            - adaptive : In this case, there is two mutation rates given as parameters : the first
            one is for badly fitted chromosomes, and the second one for well fitted chromosomes. 
            Indeed, when a chromosome is well fitted, its coordinates are already close from the target, 
            meaning that mutating a lot of gene increases the chances of moving away from it. On the contrary,
            a badly fitted chromosome has all interest in having a high mutation probability to change a lot 
            of its coordinate and move closer to the target. Therefore, it can be useful to have two different 
            mutation rates, one smaller for the good fits and one higher for the bad fits, to converge more
            rapidly toward the target.

        Parameters
        ----------
        chr : 
        mutation_rate : float or tuple
            probability of mutation of a gene (between 0 and 1).
            If method is "constant", mutation rate is a unique float.
            If method is "adaptive", mutation rate is a tuple of two floats.
        sigma_mutation : float
            Standard deviation of the normal distribution from whcih are drawn mutations.
        method : str
            Method use for the mutation rate. Default is "constant". Other method is "adaptive".

        Returns
        -------
        None
            chr is modified directly by the function and thus do not need to be returned.

        """
        if method == "constant": # in the constant case, there is a unique mutation rate that is the same for every chromosomes
            proba_mutation = mutation_rate
            
        elif method == "adaptive": # in the adaptive case, the mutation rate depends on the fitness of the chromosome
            fit_avg = np.mean([self.calculate_fitness(indiv) for indiv in self.generation]) # average fitness among the population
            fit_chr = self.calculate_fitness(chr) # fitness of the current individual
            if fit_chr >= fit_avg : # individual is well fitted compared to the rest of the population 
                proba_mutation = mutation_rate[1]
            else : # individual is badly fitted compared to the rest of the population
                proba_mutation = mutation_rate[0]

        else : 
            print("Error, unknow method") # if the method is incorrect, do not apply any mutation 
            return 

        for i in range(self.dimension):
            if np.random.random_sample() < proba_mutation : 
                m = np.random.normal(0, sigma_mutation) # mutations are drawn from a normal distribution distributed around 0. Modifying sigma allows to have bigger or smaller mutations
                chr[i] += m

    def visualization(self):
        """
        Plot the evolution of the fitness of the population at each generation.

        Parameters
        ----------
        None

        Returns 
        -------
        None 
            Open a new window with the graph.
        """
        index_generations = range(1, list(self.dico_fitness.keys)[-1])
        best_fitness_values = [[max(fitness) for fitness in list_fitness] for list_fitness in self.dico_fitness.values()]
        worst_fitness_values = [[min(fitness) for fitness in list_fitness] for list_fitness in self.dico_fitness.values()]

        plt.figure()
        plt.plot(index_generations, best_fitness_values, label='Best Fitness', color='black')
        plt.fill_between(index_generations, worst_fitness_values, best_fitness_values, color='gray', alpha=0.5, label='Fitness Range')
        plt.xlabel('Generation')
        plt.ylabel('Fitness')
        plt.title('Fitness Over Generations')
        plt.legend()

    def stop_condition(self):
        return
    
    def retrieve_final_population(self, m):
        """
        Retrieve the m more fitted solutions in the population, 
        which are the m closest vectors to the target.

        Parameters
        ----------
        m : int 
            Number of vectors to retrieve

        Returns
        -------
        solutions : list
            List of the m vectors having the best fitnesses

        """
        last_fitnesses = list(self.dico_fitness.values())[-1][:]
        """last_fitnesses.sort()
        print(last_fitnesses[-m:])""" # only retrieve max fitness but not their index in the list

        list_max_index = []
        for _ in range(m):
            next_index = np.argmax(last_fitnesses)
            list_max_index.append(next_index)
            last_fitnesses.pop(next_index)
        # print(list_max_index)

        array_pop = np.array(self.population)
        solutions = list(array_pop[list_max_index])
        return solutions
    
    def main_loop(self):
        """
        Main Loop of the Genetic Algorithm.
        The loop represent the evolution of the population over generations.

        Parameters
        ----------
        None

        Returns
        -------
        self.solution : list
            List of the vectors solution of the Genetic Algorithm
        """
        count_generation = 0
        while count_generation < self.max_iteration :
            count_generation += 1 
            self.dico_fitness[count_generation] = self.calculate_fitness()
            if self.stop_condition(): # if we have solutions close enough to the target
                break
            self.generation = self.select() 
            new_population = self.crossover_and_mutations(crossover_proba=0.7)
            self.population = new_population

        self.solution = self.retrieve_final_population(10) # to retrieve only the m closest individuals to the target
        self.visualization()
        return self.solution



def test_crossing_over(ga, method = "single-point"):
    p1 = np.array([1,1,0,1,1,0,0,1,0,0,1,1,0,1,1,0])
    p2 = np.array([1,1,0,1,1,1,1,0,0,0,0,1,1,1,1,0])
    c1, c2 = ga.crossover(p1,p2, method)
    print("Parents: ")
    print(p1)
    print(p2)
    print("Children: ")
    print(c1)
    print(c2)
    print("\n")

def test_mutation(ga, method = "constant"):
    chr = np.array([1,4,10,2,1,0,0,5,22,1,3,16,0,1,7,0], dtype = float)
    print("Before mutation: ")
    print(chr) 
    ga.mutation(chr, 0.5, 1)
    print("After mutation: ")
    print(chr)
    print("\n")

def test_create_random_init_pop (ga, target) : 
    print("Target :")
    print(target)
    print("Initial population :")
    print(ga.create_random_init_pop())

def test_calculate_fitness(ga) : 
    print("Fitness : ")
    print(ga.calculate_fitness())

if __name__ == "__main__" :
    target = np.array([1,0,1,1,1,0,0,0,1,1,0,1,0,1,1,0])
    ga = GeneticAlgorithm(target, 10000)
    test_crossing_over(ga, "uniform")
    test_mutation(ga)
    test_create_random_init_pop(ga, target)
    test_calculate_fitness(ga)<|MERGE_RESOLUTION|>--- conflicted
+++ resolved
@@ -72,14 +72,8 @@
 
         init_population = []
 
-<<<<<<< HEAD
-        for i in range(10) :
-            # Attention la vrai population n'aura pas que des coordonnées enière probablement
-            init_population.append(np.random.randint, size = self.dimension) # Generate an individual randomly
-=======
         for i in range(10) : 
             init_population.append(np.random.randint(2, size = self.dimension)) #Generate an individual randomly
->>>>>>> 18597d07
 
         return init_population
     
@@ -103,13 +97,8 @@
         fitness = []
 
         for i in range(len(self.population)) :
-<<<<<<< HEAD
-            fitness.append(np.sqrt(np.sum(np.square(self.population[i] - self.target_photo)))) # Compute euclidean distance with the formula
-            
-=======
             fitness.append(np.sqrt(np.sum(np.square(self.population[i] - self.target_photo)))) #Compute euclidean distance with the formula
 
->>>>>>> 18597d07
         return fitness
     
     def select(self, nb_generation, criteria = "threshold"):
